--- conflicted
+++ resolved
@@ -4,14 +4,7 @@
 	"bytes"
 	"hash/crc32"
 
-<<<<<<< HEAD
 	"github.com/gofiber/fiber/v3"
-	"github.com/valyala/bytebufferpool"
-)
-=======
-	"github.com/gofiber/fiber/v2"
->>>>>>> 61a33361
-
 	"github.com/valyala/bytebufferpool"
 )
 
@@ -29,11 +22,7 @@
 	crc32q := crc32.MakeTable(crcPol)
 
 	// Return new handler
-<<<<<<< HEAD
 	return func(c fiber.Ctx) (err error) {
-=======
-	return func(c *fiber.Ctx) error {
->>>>>>> 61a33361
 		// Don't execute middleware if Next returns true
 		if cfg.Next != nil && cfg.Next(c) {
 			return c.Next()
