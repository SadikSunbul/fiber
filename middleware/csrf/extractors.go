package csrf

import (
	"errors"

	"github.com/gofiber/fiber/v3"
)

var (
	errMissingHeader = errors.New("missing csrf token in header")
	errMissingQuery  = errors.New("missing csrf token in query")
	errMissingParam  = errors.New("missing csrf token in param")
	errMissingForm   = errors.New("missing csrf token in form")
	errMissingCookie = errors.New("missing csrf token in cookie")
)

// csrfFromParam returns a function that extracts token from the url param string.
<<<<<<< HEAD
func csrfFromParam(param string) func(c fiber.Ctx) (string, error) {
	return func(c fiber.Ctx) (string, error) {
=======
func CsrfFromParam(param string) func(c *fiber.Ctx) (string, error) {
	return func(c *fiber.Ctx) (string, error) {
>>>>>>> 87faeda5
		token := c.Params(param)
		if token == "" {
			return "", errMissingParam
		}
		return token, nil
	}
}

// csrfFromForm returns a function that extracts a token from a multipart-form.
<<<<<<< HEAD
func csrfFromForm(param string) func(c fiber.Ctx) (string, error) {
	return func(c fiber.Ctx) (string, error) {
=======
func CsrfFromForm(param string) func(c *fiber.Ctx) (string, error) {
	return func(c *fiber.Ctx) (string, error) {
>>>>>>> 87faeda5
		token := c.FormValue(param)
		if token == "" {
			return "", errMissingForm
		}
		return token, nil
	}
}

// csrfFromCookie returns a function that extracts token from the cookie header.
<<<<<<< HEAD
func csrfFromCookie(param string) func(c fiber.Ctx) (string, error) {
	return func(c fiber.Ctx) (string, error) {
=======
func CsrfFromCookie(param string) func(c *fiber.Ctx) (string, error) {
	return func(c *fiber.Ctx) (string, error) {
>>>>>>> 87faeda5
		token := c.Cookies(param)
		if token == "" {
			return "", errMissingCookie
		}
		return token, nil
	}
}

// csrfFromHeader returns a function that extracts token from the request header.
<<<<<<< HEAD
func csrfFromHeader(param string) func(c fiber.Ctx) (string, error) {
	return func(c fiber.Ctx) (string, error) {
=======
func CsrfFromHeader(param string) func(c *fiber.Ctx) (string, error) {
	return func(c *fiber.Ctx) (string, error) {
>>>>>>> 87faeda5
		token := c.Get(param)
		if token == "" {
			return "", errMissingHeader
		}
		return token, nil
	}
}

// csrfFromQuery returns a function that extracts token from the query string.
<<<<<<< HEAD
func csrfFromQuery(param string) func(c fiber.Ctx) (string, error) {
	return func(c fiber.Ctx) (string, error) {
=======
func CsrfFromQuery(param string) func(c *fiber.Ctx) (string, error) {
	return func(c *fiber.Ctx) (string, error) {
>>>>>>> 87faeda5
		token := c.Query(param)
		if token == "" {
			return "", errMissingQuery
		}
		return token, nil
	}
}<|MERGE_RESOLUTION|>--- conflicted
+++ resolved
@@ -15,13 +15,8 @@
 )
 
 // csrfFromParam returns a function that extracts token from the url param string.
-<<<<<<< HEAD
-func csrfFromParam(param string) func(c fiber.Ctx) (string, error) {
+func CsrfFromParam(param string) func(c fiber.Ctx) (string, error) {
 	return func(c fiber.Ctx) (string, error) {
-=======
-func CsrfFromParam(param string) func(c *fiber.Ctx) (string, error) {
-	return func(c *fiber.Ctx) (string, error) {
->>>>>>> 87faeda5
 		token := c.Params(param)
 		if token == "" {
 			return "", errMissingParam
@@ -31,13 +26,8 @@
 }
 
 // csrfFromForm returns a function that extracts a token from a multipart-form.
-<<<<<<< HEAD
-func csrfFromForm(param string) func(c fiber.Ctx) (string, error) {
+func CsrfFromForm(param string) func(c fiber.Ctx) (string, error) {
 	return func(c fiber.Ctx) (string, error) {
-=======
-func CsrfFromForm(param string) func(c *fiber.Ctx) (string, error) {
-	return func(c *fiber.Ctx) (string, error) {
->>>>>>> 87faeda5
 		token := c.FormValue(param)
 		if token == "" {
 			return "", errMissingForm
@@ -47,13 +37,8 @@
 }
 
 // csrfFromCookie returns a function that extracts token from the cookie header.
-<<<<<<< HEAD
-func csrfFromCookie(param string) func(c fiber.Ctx) (string, error) {
+func CsrfFromCookie(param string) func(c fiber.Ctx) (string, error) {
 	return func(c fiber.Ctx) (string, error) {
-=======
-func CsrfFromCookie(param string) func(c *fiber.Ctx) (string, error) {
-	return func(c *fiber.Ctx) (string, error) {
->>>>>>> 87faeda5
 		token := c.Cookies(param)
 		if token == "" {
 			return "", errMissingCookie
@@ -63,13 +48,8 @@
 }
 
 // csrfFromHeader returns a function that extracts token from the request header.
-<<<<<<< HEAD
-func csrfFromHeader(param string) func(c fiber.Ctx) (string, error) {
+func CsrfFromHeader(param string) func(c fiber.Ctx) (string, error) {
 	return func(c fiber.Ctx) (string, error) {
-=======
-func CsrfFromHeader(param string) func(c *fiber.Ctx) (string, error) {
-	return func(c *fiber.Ctx) (string, error) {
->>>>>>> 87faeda5
 		token := c.Get(param)
 		if token == "" {
 			return "", errMissingHeader
@@ -79,13 +59,8 @@
 }
 
 // csrfFromQuery returns a function that extracts token from the query string.
-<<<<<<< HEAD
-func csrfFromQuery(param string) func(c fiber.Ctx) (string, error) {
+func CsrfFromQuery(param string) func(c fiber.Ctx) (string, error) {
 	return func(c fiber.Ctx) (string, error) {
-=======
-func CsrfFromQuery(param string) func(c *fiber.Ctx) (string, error) {
-	return func(c *fiber.Ctx) (string, error) {
->>>>>>> 87faeda5
 		token := c.Query(param)
 		if token == "" {
 			return "", errMissingQuery
