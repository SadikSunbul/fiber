package session

import (
	"testing"
	"time"

	"github.com/gofiber/fiber/v3"
	"github.com/gofiber/fiber/v3/internal/storage/memory"
	"github.com/stretchr/testify/require"
	"github.com/valyala/fasthttp"
)

// go test -run Test_Session
func Test_Session(t *testing.T) {
	t.Parallel()

	// session store
	store := New()

	// fiber instance
	app := fiber.New()

	// fiber context
	ctx := app.NewCtx(&fasthttp.RequestCtx{})

	// set session
	ctx.Request().Header.SetCookie(store.sessionName, "123")

	// get session
	sess, err := store.Get(ctx)
	require.NoError(t, err)
	require.True(t, sess.Fresh())

	// get keys
	keys := sess.Keys()
	require.Equal(t, []string{}, keys)

	// get value
	name := sess.Get("name")
	require.Nil(t, name)

	// set value
	sess.Set("name", "john")

	// get value
	name = sess.Get("name")
	require.Equal(t, "john", name)

	keys = sess.Keys()
	require.Equal(t, []string{"name"}, keys)

	// delete key
	sess.Delete("name")

	// get value
	name = sess.Get("name")
	require.Nil(t, name)

	// get keys
	keys = sess.Keys()
	require.Equal(t, []string{}, keys)

	// get id
	id := sess.ID()
	require.Equal(t, "123", id)

	// save the old session first
	err = sess.Save()
	require.NoError(t, err)

	// requesting entirely new context to prevent falsy tests
	ctx = app.NewCtx(&fasthttp.RequestCtx{})

	sess, err = store.Get(ctx)
	require.NoError(t, err)
	require.True(t, sess.Fresh())

	// this id should be randomly generated as session key was deleted
	require.Equal(t, 36, len(sess.ID()))

	// when we use the original session for the second time
	// the session be should be same if the session is not expired
	ctx = app.NewCtx(&fasthttp.RequestCtx{})

	// request the server with the old session
	ctx.Request().Header.SetCookie(store.sessionName, id)
	sess, err = store.Get(ctx)
	require.NoError(t, err)
	require.False(t, sess.Fresh())
	require.Equal(t, sess.id, id)
}

// go test -run Test_Session_Types
func Test_Session_Types(t *testing.T) {
	t.Parallel()

	// session store
	store := New()

	// fiber instance
	app := fiber.New()

	// fiber context
	ctx := app.NewCtx(&fasthttp.RequestCtx{})

	// set cookie
	ctx.Request().Header.SetCookie(store.sessionName, "123")

	// get session
	sess, err := store.Get(ctx)
	require.NoError(t, err)
	require.True(t, sess.Fresh())

	// the session string is no longer be 123
	newSessionIDString := sess.ID()
	ctx.Request().Header.SetCookie(store.sessionName, newSessionIDString)

	type User struct {
		Name string
	}
	store.RegisterType(User{})
	vuser := User{
		Name: "John",
	}
	// set value
	var vbool = true
	var vstring = "str"
	var vint = 13
	var vint8 int8 = 13
	var vint16 int16 = 13
	var vint32 int32 = 13
	var vint64 int64 = 13
	var vuint uint = 13
	var vuint8 uint8 = 13
	var vuint16 uint16 = 13
	var vuint32 uint32 = 13
	var vuint64 uint64 = 13
	var vuintptr uintptr = 13
	var vbyte byte = 'k'
	var vrune rune = 'k'
	var vfloat32 float32 = 13
	var vfloat64 float64 = 13
	var vcomplex64 complex64 = 13
	var vcomplex128 complex128 = 13
	sess.Set("vuser", vuser)
	sess.Set("vbool", vbool)
	sess.Set("vstring", vstring)
	sess.Set("vint", vint)
	sess.Set("vint8", vint8)
	sess.Set("vint16", vint16)
	sess.Set("vint32", vint32)
	sess.Set("vint64", vint64)
	sess.Set("vuint", vuint)
	sess.Set("vuint8", vuint8)
	sess.Set("vuint16", vuint16)
	sess.Set("vuint32", vuint32)
	sess.Set("vuint32", vuint32)
	sess.Set("vuint64", vuint64)
	sess.Set("vuintptr", vuintptr)
	sess.Set("vbyte", vbyte)
	sess.Set("vrune", vrune)
	sess.Set("vfloat32", vfloat32)
	sess.Set("vfloat64", vfloat64)
	sess.Set("vcomplex64", vcomplex64)
	sess.Set("vcomplex128", vcomplex128)

	// save session
	err = sess.Save()
	require.NoError(t, err)

	// get session
	sess, err = store.Get(ctx)
	require.NoError(t, err)
	require.False(t, sess.Fresh())

	// get value
	require.Equal(t, vuser, sess.Get("vuser").(User))
	require.Equal(t, vbool, sess.Get("vbool").(bool))
	require.Equal(t, vstring, sess.Get("vstring").(string))
	require.Equal(t, vint, sess.Get("vint").(int))
	require.Equal(t, vint8, sess.Get("vint8").(int8))
	require.Equal(t, vint16, sess.Get("vint16").(int16))
	require.Equal(t, vint32, sess.Get("vint32").(int32))
	require.Equal(t, vint64, sess.Get("vint64").(int64))
	require.Equal(t, vuint, sess.Get("vuint").(uint))
	require.Equal(t, vuint8, sess.Get("vuint8").(uint8))
	require.Equal(t, vuint16, sess.Get("vuint16").(uint16))
	require.Equal(t, vuint32, sess.Get("vuint32").(uint32))
	require.Equal(t, vuint64, sess.Get("vuint64").(uint64))
	require.Equal(t, vuintptr, sess.Get("vuintptr").(uintptr))
	require.Equal(t, vbyte, sess.Get("vbyte").(byte))
	require.Equal(t, vrune, sess.Get("vrune").(rune))
	require.Equal(t, vfloat32, sess.Get("vfloat32").(float32))
	require.Equal(t, vfloat64, sess.Get("vfloat64").(float64))
	require.Equal(t, vcomplex64, sess.Get("vcomplex64").(complex64))
	require.Equal(t, vcomplex128, sess.Get("vcomplex128").(complex128))
}

// go test -run Test_Session_Store_Reset
func Test_Session_Store_Reset(t *testing.T) {
	t.Parallel()
	// session store
	store := New()
	// fiber instance
	app := fiber.New()
	// fiber context
	ctx := app.NewCtx(&fasthttp.RequestCtx{})

	// get session
	sess, _ := store.Get(ctx)
	// make sure its new
	require.True(t, sess.Fresh())
	// set value & save
	sess.Set("hello", "world")
	ctx.Request().Header.SetCookie(store.sessionName, sess.ID())
	utils.AssertEqual(t, nil, sess.Save())

	// reset store
	utils.AssertEqual(t, nil, store.Reset())

	// make sure the session is recreated
	sess, _ = store.Get(ctx)
	require.True(t, sess.Fresh())
	require.Nil(t, sess.Get("hello"))
}

// go test -run Test_Session_Save
func Test_Session_Save(t *testing.T) {
	t.Parallel()

	t.Run("save to cookie", func(t *testing.T) {
		// session store
		store := New()
		// fiber instance
		app := fiber.New()
		// fiber context
		ctx := app.NewCtx(&fasthttp.RequestCtx{})

		// get session
		sess, _ := store.Get(ctx)
		// set value
		sess.Set("name", "john")

		// save session
		err := sess.Save()
		require.NoError(t, err)
	})

	t.Run("save to header", func(t *testing.T) {
		// session store
		store := New(Config{
			KeyLookup: "header:session_id",
		})
		// fiber instance
		app := fiber.New()
		// fiber context
		ctx := app.NewCtx(&fasthttp.RequestCtx{})

		// get session
		sess, _ := store.Get(ctx)
		// set value
		sess.Set("name", "john")

		// save session
		err := sess.Save()
		require.NoError(t, err)
		require.Equal(t, store.getSessionID(ctx), string(ctx.Response().Header.Peek(store.sessionName)))
		require.Equal(t, store.getSessionID(ctx), string(ctx.Request().Header.Peek(store.sessionName)))
	})
}

func Test_Session_Save_Expiration(t *testing.T) {
	t.Parallel()

	t.Run("save to cookie", func(t *testing.T) {
		// session store
		store := New()
		// fiber instance
		app := fiber.New()
		// fiber context
		ctx := app.NewCtx(&fasthttp.RequestCtx{})

		// get session
		sess, _ := store.Get(ctx)
		// set value
		sess.Set("name", "john")

		// expire this session in 5 seconds
		sess.SetExpiry(time.Second * 5)

		// save session
		err := sess.Save()
		require.NoError(t, err)

		// here you need to get the old session yet
		sess, _ = store.Get(ctx)
		require.Equal(t, "john", sess.Get("name"))

		// just to make sure the session has been expired
		time.Sleep(time.Second * 5)

		// here you should get a new session
		sess, _ = store.Get(ctx)
		require.Nil(t, sess.Get("name"))
	})
}

// go test -run Test_Session_Reset
func Test_Session_Reset(t *testing.T) {
	t.Parallel()

	t.Run("reset from cookie", func(t *testing.T) {
		// session store
		store := New()
		// fiber instance
		app := fiber.New()
		// fiber context
		ctx := app.NewCtx(&fasthttp.RequestCtx{})

		// get session
		sess, _ := store.Get(ctx)

		sess.Set("name", "fenny")
		utils.AssertEqual(t, nil, sess.Destroy())
		name := sess.Get("name")
		require.Nil(t, name)
	})

	t.Run("reset from header", func(t *testing.T) {
		// session store
		store := New(Config{
			KeyLookup: "header:session_id",
		})
		// fiber instance
		app := fiber.New()
		// fiber context
		ctx := app.NewCtx(&fasthttp.RequestCtx{})

		// get session
		sess, _ := store.Get(ctx)

		// set value & save
		sess.Set("name", "fenny")
		utils.AssertEqual(t, nil, sess.Save())
		sess, _ = store.Get(ctx)

		err := sess.Destroy()
		require.NoError(t, err)
		require.Equal(t, "", string(ctx.Response().Header.Peek(store.sessionName)))
		require.Equal(t, "", string(ctx.Request().Header.Peek(store.sessionName)))
	})
}

// go test -run Test_Session_Custom_Config
func Test_Session_Custom_Config(t *testing.T) {
	t.Parallel()

	store := New(Config{Expiration: time.Hour, KeyGenerator: func() string { return "very random" }})
	require.Equal(t, time.Hour, store.Expiration)
	require.Equal(t, "very random", store.KeyGenerator())

	store = New(Config{Expiration: 0})
	require.Equal(t, ConfigDefault.Expiration, store.Expiration)
}

// go test -run Test_Session_Cookie
func Test_Session_Cookie(t *testing.T) {
	t.Parallel()
	// session store
	store := New()
	// fiber instance
	app := fiber.New()
	// fiber context
	ctx := app.NewCtx(&fasthttp.RequestCtx{})

	// get session
	sess, _ := store.Get(ctx)
	utils.AssertEqual(t, nil, sess.Save())

	// cookie should be set on Save ( even if empty data )
	require.Equal(t, 84, len(ctx.Response().Header.PeekCookie(store.sessionName)))
}

// go test -run Test_Session_Cookie_In_Response
func Test_Session_Cookie_In_Response(t *testing.T) {
	t.Parallel()
	store := New()
	app := fiber.New()

	// fiber context
	ctx := app.NewCtx(&fasthttp.RequestCtx{})

	// get session
	sess, _ := store.Get(ctx)
	sess.Set("id", "1")
<<<<<<< HEAD
	require.True(t, sess.Fresh())
	sess.Save()
=======
	utils.AssertEqual(t, true, sess.Fresh())
	utils.AssertEqual(t, nil, sess.Save())
>>>>>>> ff460298

	sess, _ = store.Get(ctx)
	sess.Set("name", "john")
	require.True(t, sess.Fresh())

	require.Equal(t, "1", sess.Get("id"))
	require.Equal(t, "john", sess.Get("name"))
}

// go test -run Test_Session_Deletes_Single_Key
// Regression: https://github.com/gofiber/fiber/issues/1365
func Test_Session_Deletes_Single_Key(t *testing.T) {
	t.Parallel()
	store := New()
	app := fiber.New()

	ctx := app.NewCtx(&fasthttp.RequestCtx{})

	sess, err := store.Get(ctx)
	require.NoError(t, err)
	ctx.Request().Header.SetCookie(store.sessionName, sess.ID())

	sess.Set("id", "1")
	require.Nil(t, sess.Save())

	sess, err = store.Get(ctx)
	require.NoError(t, err)
	sess.Delete("id")
	require.Nil(t, sess.Save())

	sess, err = store.Get(ctx)
	require.NoError(t, err)
	require.False(t, sess.Fresh())
	require.Nil(t, sess.Get("id"))
}

// go test -run Test_Session_Regenerate
// Regression: https://github.com/gofiber/fiber/issues/1395
func Test_Session_Regenerate(t *testing.T) {
	// fiber instance
	app := fiber.New()
	t.Run("set fresh to be true when regenerating a session", func(t *testing.T) {
		// session store
		store := New()
		// a random session uuid
		originalSessionUUIDString := ""
		// fiber context
		ctx := app.NewCtx(&fasthttp.RequestCtx{})

		// now the session is in the storage
		freshSession, err := store.Get(ctx)
		require.NoError(t, err)

		originalSessionUUIDString = freshSession.ID()

		err = freshSession.Save()
		require.NoError(t, err)

		// set cookie
		ctx.Request().Header.SetCookie(store.sessionName, originalSessionUUIDString)

		// as the session is in the storage, session.fresh should be false
		acquiredSession, err := store.Get(ctx)
		require.NoError(t, err)
		require.False(t, acquiredSession.Fresh())

		err = acquiredSession.Regenerate()
		require.NoError(t, err)

		if acquiredSession.ID() == originalSessionUUIDString {
			t.Fatal("regenerate should generate another different id")
		}
		// acquiredSession.fresh should be true after regenerating
		require.True(t, acquiredSession.Fresh())
	})
}

// go test -v -run=^$ -bench=Benchmark_Session -benchmem -count=4
func Benchmark_Session(b *testing.B) {
	app, store := fiber.New(), New()
	c := app.NewCtx(&fasthttp.RequestCtx{})
	defer app.ReleaseCtx(c)
	c.Request().Header.SetCookie(store.sessionName, "12356789")

	var err error
	b.Run("default", func(b *testing.B) {
		b.ReportAllocs()
		b.ResetTimer()
		for n := 0; n < b.N; n++ {
			sess, _ := store.Get(c)
			sess.Set("john", "doe")
			err = sess.Save()
		}

		utils.AssertEqual(b, nil, err)
	})

	b.Run("storage", func(b *testing.B) {
		store = New(Config{
			Storage: memory.New(),
		})
		b.ReportAllocs()
		b.ResetTimer()
		for n := 0; n < b.N; n++ {
			sess, _ := store.Get(c)
			sess.Set("john", "doe")
			err = sess.Save()
		}

		utils.AssertEqual(b, nil, err)
	})
}<|MERGE_RESOLUTION|>--- conflicted
+++ resolved
@@ -213,10 +213,10 @@
 	// set value & save
 	sess.Set("hello", "world")
 	ctx.Request().Header.SetCookie(store.sessionName, sess.ID())
-	utils.AssertEqual(t, nil, sess.Save())
+	require.NoError(t, sess.Save())
 
 	// reset store
-	utils.AssertEqual(t, nil, store.Reset())
+	require.NoError(t, store.Reset())
 
 	// make sure the session is recreated
 	sess, _ = store.Get(ctx)
@@ -321,7 +321,7 @@
 		sess, _ := store.Get(ctx)
 
 		sess.Set("name", "fenny")
-		utils.AssertEqual(t, nil, sess.Destroy())
+		require.NoError(t, sess.Destroy())
 		name := sess.Get("name")
 		require.Nil(t, name)
 	})
@@ -341,7 +341,7 @@
 
 		// set value & save
 		sess.Set("name", "fenny")
-		utils.AssertEqual(t, nil, sess.Save())
+		require.NoError(t, sess.Save())
 		sess, _ = store.Get(ctx)
 
 		err := sess.Destroy()
@@ -375,7 +375,7 @@
 
 	// get session
 	sess, _ := store.Get(ctx)
-	utils.AssertEqual(t, nil, sess.Save())
+	require.NoError(t, sess.Save())
 
 	// cookie should be set on Save ( even if empty data )
 	require.Equal(t, 84, len(ctx.Response().Header.PeekCookie(store.sessionName)))
@@ -393,13 +393,8 @@
 	// get session
 	sess, _ := store.Get(ctx)
 	sess.Set("id", "1")
-<<<<<<< HEAD
-	require.True(t, sess.Fresh())
-	sess.Save()
-=======
-	utils.AssertEqual(t, true, sess.Fresh())
-	utils.AssertEqual(t, nil, sess.Save())
->>>>>>> ff460298
+	require.True(t, sess.Fresh())
+	require.NoError(t, sess.Save())
 
 	sess, _ = store.Get(ctx)
 	sess.Set("name", "john")
@@ -494,7 +489,7 @@
 			err = sess.Save()
 		}
 
-		utils.AssertEqual(b, nil, err)
+		require.NoError(b, err)
 	})
 
 	b.Run("storage", func(b *testing.B) {
@@ -509,6 +504,6 @@
 			err = sess.Save()
 		}
 
-		utils.AssertEqual(b, nil, err)
+		require.NoError(b, err)
 	})
 }