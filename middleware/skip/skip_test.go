--- conflicted
+++ resolved
@@ -17,15 +17,9 @@
 	app.Use(skip.New(errTeapotHandler, func(fiber.Ctx) bool { return true }))
 	app.Get("/", helloWorldHandler)
 
-<<<<<<< HEAD
-	resp, err := app.Test(httptest.NewRequest("GET", "/", nil))
+	resp, err := app.Test(httptest.NewRequest(fiber.MethodGet, "/", nil))
 	require.NoError(t, err)
 	require.Equal(t, fiber.StatusOK, resp.StatusCode)
-=======
-	resp, err := app.Test(httptest.NewRequest(fiber.MethodGet, "/", nil))
-	utils.AssertEqual(t, nil, err)
-	utils.AssertEqual(t, fiber.StatusOK, resp.StatusCode)
->>>>>>> 61a33361
 }
 
 // go test -run Test_SkipFalse
@@ -36,15 +30,9 @@
 	app.Use(skip.New(errTeapotHandler, func(fiber.Ctx) bool { return false }))
 	app.Get("/", helloWorldHandler)
 
-<<<<<<< HEAD
-	resp, err := app.Test(httptest.NewRequest("GET", "/", nil))
+	resp, err := app.Test(httptest.NewRequest(fiber.MethodGet, "/", nil))
 	require.NoError(t, err)
 	require.Equal(t, fiber.StatusTeapot, resp.StatusCode)
-=======
-	resp, err := app.Test(httptest.NewRequest(fiber.MethodGet, "/", nil))
-	utils.AssertEqual(t, nil, err)
-	utils.AssertEqual(t, fiber.StatusTeapot, resp.StatusCode)
->>>>>>> 61a33361
 }
 
 // go test -run Test_SkipNilFunc
@@ -55,15 +43,9 @@
 	app.Use(skip.New(errTeapotHandler, nil))
 	app.Get("/", helloWorldHandler)
 
-<<<<<<< HEAD
-	resp, err := app.Test(httptest.NewRequest("GET", "/", nil))
+	resp, err := app.Test(httptest.NewRequest(fiber.MethodGet, "/", nil))
 	require.NoError(t, err)
 	require.Equal(t, fiber.StatusTeapot, resp.StatusCode)
-=======
-	resp, err := app.Test(httptest.NewRequest(fiber.MethodGet, "/", nil))
-	utils.AssertEqual(t, nil, err)
-	utils.AssertEqual(t, fiber.StatusTeapot, resp.StatusCode)
->>>>>>> 61a33361
 }
 
 func helloWorldHandler(c fiber.Ctx) error {
