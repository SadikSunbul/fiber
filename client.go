package fiber

import (
	"bytes"
	"crypto/tls"
	"encoding/json"
	"encoding/xml"
	"fmt"
	"io"
	"mime/multipart"
	"os"
	"path/filepath"
	"strconv"
	"sync"
	"time"

<<<<<<< HEAD
	"github.com/gofiber/utils/v2"
=======
	"github.com/gofiber/fiber/v2/utils"

>>>>>>> 61a33361
	"github.com/valyala/fasthttp"
)

// Request represents HTTP request.
//
// It is forbidden copying Request instances. Create new instances
// and use CopyTo instead.
//
// Request instance MUST NOT be used from concurrently running goroutines.
// Copy from fasthttp
type Request = fasthttp.Request

// Response represents HTTP response.
//
// It is forbidden copying Response instances. Create new instances
// and use CopyTo instead.
//
// Response instance MUST NOT be used from concurrently running goroutines.
// Copy from fasthttp
type Response = fasthttp.Response

// Args represents query arguments.
//
// It is forbidden copying Args instances. Create new instances instead
// and use CopyTo().
//
// Args instance MUST NOT be used from concurrently running goroutines.
// Copy from fasthttp
type Args = fasthttp.Args

// RetryIfFunc signature of retry if function
// Request argument passed to RetryIfFunc, if there are any request errors.
// Copy from fasthttp
type RetryIfFunc = fasthttp.RetryIfFunc

var defaultClient Client

// Client implements http client.
//
// It is safe calling Client methods from concurrently running goroutines.
type Client struct {
	mutex sync.RWMutex
	// UserAgent is used in User-Agent request header.
	UserAgent string

	// NoDefaultUserAgentHeader when set to true, causes the default
	// User-Agent header to be excluded from the Request.
	NoDefaultUserAgentHeader bool

	// When set by an external client of Fiber it will use the provided implementation of a
	// JSONMarshal
	//
	// Allowing for flexibility in using another json library for encoding
	JSONEncoder utils.JSONMarshal

	// When set by an external client of Fiber it will use the provided implementation of a
	// JSONUnmarshal
	//
	// Allowing for flexibility in using another json library for decoding
	JSONDecoder utils.JSONUnmarshal
}

// Get returns a agent with http method GET.
func Get(url string) *Agent { return defaultClient.Get(url) }

// Get returns a agent with http method GET.
func (c *Client) Get(url string) *Agent {
	return c.createAgent(MethodGet, url)
}

// Head returns a agent with http method HEAD.
func Head(url string) *Agent { return defaultClient.Head(url) }

// Head returns a agent with http method GET.
func (c *Client) Head(url string) *Agent {
	return c.createAgent(MethodHead, url)
}

// Post sends POST request to the given url.
func Post(url string) *Agent { return defaultClient.Post(url) }

// Post sends POST request to the given url.
func (c *Client) Post(url string) *Agent {
	return c.createAgent(MethodPost, url)
}

// Put sends PUT request to the given url.
func Put(url string) *Agent { return defaultClient.Put(url) }

// Put sends PUT request to the given url.
func (c *Client) Put(url string) *Agent {
	return c.createAgent(MethodPut, url)
}

// Patch sends PATCH request to the given url.
func Patch(url string) *Agent { return defaultClient.Patch(url) }

// Patch sends PATCH request to the given url.
func (c *Client) Patch(url string) *Agent {
	return c.createAgent(MethodPatch, url)
}

// Delete sends DELETE request to the given url.
func Delete(url string) *Agent { return defaultClient.Delete(url) }

// Delete sends DELETE request to the given url.
func (c *Client) Delete(url string) *Agent {
	return c.createAgent(MethodDelete, url)
}

func (c *Client) createAgent(method, url string) *Agent {
	a := AcquireAgent()
	a.req.Header.SetMethod(method)
	a.req.SetRequestURI(url)

	c.mutex.RLock()
	a.Name = c.UserAgent
	a.NoDefaultUserAgentHeader = c.NoDefaultUserAgentHeader
	a.jsonDecoder = c.JSONDecoder
	a.jsonEncoder = c.JSONEncoder
	if a.jsonDecoder == nil {
		a.jsonDecoder = json.Unmarshal
	}
	c.mutex.RUnlock()

	if err := a.Parse(); err != nil {
		a.errs = append(a.errs, err)
	}

	return a
}

// Agent is an object storing all request data for client.
// Agent instance MUST NOT be used from concurrently running goroutines.
type Agent struct {
	// Name is used in User-Agent request header.
	Name string

	// NoDefaultUserAgentHeader when set to true, causes the default
	// User-Agent header to be excluded from the Request.
	NoDefaultUserAgentHeader bool

	// HostClient is an embedded fasthttp HostClient
	*fasthttp.HostClient

	req               *Request
	resp              *Response
	dest              []byte
	args              *Args
	timeout           time.Duration
	errs              []error
	formFiles         []*FormFile
	debugWriter       io.Writer
	mw                multipartWriter
	jsonEncoder       utils.JSONMarshal
	jsonDecoder       utils.JSONUnmarshal
	maxRedirectsCount int
	boundary          string
	reuse             bool
	parsed            bool
}

// Parse initializes URI and HostClient.
func (a *Agent) Parse() error {
	if a.parsed {
		return nil
	}
	a.parsed = true

	uri := a.req.URI()

	var isTLS bool
	scheme := uri.Scheme()
	if bytes.Equal(scheme, []byte(schemeHTTPS)) {
		isTLS = true
	} else if !bytes.Equal(scheme, []byte(schemeHTTP)) {
		return fmt.Errorf("unsupported protocol %q. http and https are supported", scheme)
	}

	name := a.Name
	if name == "" && !a.NoDefaultUserAgentHeader {
		name = defaultUserAgent
	}

	a.HostClient = &fasthttp.HostClient{
		Addr:                     fasthttp.AddMissingPort(string(uri.Host()), isTLS),
		Name:                     name,
		NoDefaultUserAgentHeader: a.NoDefaultUserAgentHeader,
		IsTLS:                    isTLS,
	}

	return nil
}

/************************** Header Setting **************************/

// Set sets the given 'key: value' header.
//
// Use Add for setting multiple header values under the same key.
func (a *Agent) Set(k, v string) *Agent {
	a.req.Header.Set(k, v)

	return a
}

// SetBytesK sets the given 'key: value' header.
//
// Use AddBytesK for setting multiple header values under the same key.
func (a *Agent) SetBytesK(k []byte, v string) *Agent {
	a.req.Header.SetBytesK(k, v)

	return a
}

// SetBytesV sets the given 'key: value' header.
//
// Use AddBytesV for setting multiple header values under the same key.
func (a *Agent) SetBytesV(k string, v []byte) *Agent {
	a.req.Header.SetBytesV(k, v)

	return a
}

// SetBytesKV sets the given 'key: value' header.
//
// Use AddBytesKV for setting multiple header values under the same key.
func (a *Agent) SetBytesKV(k, v []byte) *Agent {
	a.req.Header.SetBytesKV(k, v)

	return a
}

// Add adds the given 'key: value' header.
//
// Multiple headers with the same key may be added with this function.
// Use Set for setting a single header for the given key.
func (a *Agent) Add(k, v string) *Agent {
	a.req.Header.Add(k, v)

	return a
}

// AddBytesK adds the given 'key: value' header.
//
// Multiple headers with the same key may be added with this function.
// Use SetBytesK for setting a single header for the given key.
func (a *Agent) AddBytesK(k []byte, v string) *Agent {
	a.req.Header.AddBytesK(k, v)

	return a
}

// AddBytesV adds the given 'key: value' header.
//
// Multiple headers with the same key may be added with this function.
// Use SetBytesV for setting a single header for the given key.
func (a *Agent) AddBytesV(k string, v []byte) *Agent {
	a.req.Header.AddBytesV(k, v)

	return a
}

// AddBytesKV adds the given 'key: value' header.
//
// Multiple headers with the same key may be added with this function.
// Use SetBytesKV for setting a single header for the given key.
func (a *Agent) AddBytesKV(k, v []byte) *Agent {
	a.req.Header.AddBytesKV(k, v)

	return a
}

// ConnectionClose sets 'Connection: close' header.
func (a *Agent) ConnectionClose() *Agent {
	a.req.Header.SetConnectionClose()

	return a
}

// UserAgent sets User-Agent header value.
func (a *Agent) UserAgent(userAgent string) *Agent {
	a.req.Header.SetUserAgent(userAgent)

	return a
}

// UserAgentBytes sets User-Agent header value.
func (a *Agent) UserAgentBytes(userAgent []byte) *Agent {
	a.req.Header.SetUserAgentBytes(userAgent)

	return a
}

// Cookie sets one 'key: value' cookie.
func (a *Agent) Cookie(key, value string) *Agent {
	a.req.Header.SetCookie(key, value)

	return a
}

// CookieBytesK sets one 'key: value' cookie.
func (a *Agent) CookieBytesK(key []byte, value string) *Agent {
	a.req.Header.SetCookieBytesK(key, value)

	return a
}

// CookieBytesKV sets one 'key: value' cookie.
func (a *Agent) CookieBytesKV(key, value []byte) *Agent {
	a.req.Header.SetCookieBytesKV(key, value)

	return a
}

// Cookies sets multiple 'key: value' cookies.
func (a *Agent) Cookies(kv ...string) *Agent {
	for i := 1; i < len(kv); i += 2 {
		a.req.Header.SetCookie(kv[i-1], kv[i])
	}

	return a
}

// CookiesBytesKV sets multiple 'key: value' cookies.
func (a *Agent) CookiesBytesKV(kv ...[]byte) *Agent {
	for i := 1; i < len(kv); i += 2 {
		a.req.Header.SetCookieBytesKV(kv[i-1], kv[i])
	}

	return a
}

// Referer sets Referer header value.
func (a *Agent) Referer(referer string) *Agent {
	a.req.Header.SetReferer(referer)

	return a
}

// RefererBytes sets Referer header value.
func (a *Agent) RefererBytes(referer []byte) *Agent {
	a.req.Header.SetRefererBytes(referer)

	return a
}

// ContentType sets Content-Type header value.
func (a *Agent) ContentType(contentType string) *Agent {
	a.req.Header.SetContentType(contentType)

	return a
}

// ContentTypeBytes sets Content-Type header value.
func (a *Agent) ContentTypeBytes(contentType []byte) *Agent {
	a.req.Header.SetContentTypeBytes(contentType)

	return a
}

/************************** End Header Setting **************************/

/************************** URI Setting **************************/

// Host sets host for the uri.
func (a *Agent) Host(host string) *Agent {
	a.req.URI().SetHost(host)

	return a
}

// HostBytes sets host for the URI.
func (a *Agent) HostBytes(host []byte) *Agent {
	a.req.URI().SetHostBytes(host)

	return a
}

// QueryString sets URI query string.
func (a *Agent) QueryString(queryString string) *Agent {
	a.req.URI().SetQueryString(queryString)

	return a
}

// QueryStringBytes sets URI query string.
func (a *Agent) QueryStringBytes(queryString []byte) *Agent {
	a.req.URI().SetQueryStringBytes(queryString)

	return a
}

// BasicAuth sets URI username and password.
func (a *Agent) BasicAuth(username, password string) *Agent {
	a.req.URI().SetUsername(username)
	a.req.URI().SetPassword(password)

	return a
}

// BasicAuthBytes sets URI username and password.
func (a *Agent) BasicAuthBytes(username, password []byte) *Agent {
	a.req.URI().SetUsernameBytes(username)
	a.req.URI().SetPasswordBytes(password)

	return a
}

/************************** End URI Setting **************************/

/************************** Request Setting **************************/

// BodyString sets request body.
func (a *Agent) BodyString(bodyString string) *Agent {
	a.req.SetBodyString(bodyString)

	return a
}

// Body sets request body.
func (a *Agent) Body(body []byte) *Agent {
	a.req.SetBody(body)

	return a
}

// BodyStream sets request body stream and, optionally body size.
//
// If bodySize is >= 0, then the bodyStream must provide exactly bodySize bytes
// before returning io.EOF.
//
// If bodySize < 0, then bodyStream is read until io.EOF.
//
// bodyStream.Close() is called after finishing reading all body data
// if it implements io.Closer.
//
// Note that GET and HEAD requests cannot have body.
func (a *Agent) BodyStream(bodyStream io.Reader, bodySize int) *Agent {
	a.req.SetBodyStream(bodyStream, bodySize)

	return a
}

// JSON sends a JSON request.
func (a *Agent) JSON(v any) *Agent {
	if a.jsonEncoder == nil {
		a.jsonEncoder = json.Marshal
	}

	a.req.Header.SetContentType(MIMEApplicationJSON)

	if body, err := a.jsonEncoder(v); err != nil {
		a.errs = append(a.errs, err)
	} else {
		a.req.SetBody(body)
	}

	return a
}

// XML sends an XML request.
func (a *Agent) XML(v any) *Agent {
	a.req.Header.SetContentType(MIMEApplicationXML)

	if body, err := xml.Marshal(v); err != nil {
		a.errs = append(a.errs, err)
	} else {
		a.req.SetBody(body)
	}

	return a
}

// Form sends form request with body if args is non-nil.
//
// It is recommended obtaining args via AcquireArgs and release it
// manually in performance-critical code.
func (a *Agent) Form(args *Args) *Agent {
	a.req.Header.SetContentType(MIMEApplicationForm)

	if args != nil {
		a.req.SetBody(args.QueryString())
	}

	return a
}

// FormFile represents multipart form file
type FormFile struct {
	// Fieldname is form file's field name
	Fieldname string
	// Name is form file's name
	Name string
	// Content is form file's content
	Content []byte
	// autoRelease indicates if returns the object
	// acquired via AcquireFormFile to the pool.
	autoRelease bool
}

// FileData appends files for multipart form request.
//
// It is recommended obtaining formFile via AcquireFormFile and release it
// manually in performance-critical code.
func (a *Agent) FileData(formFiles ...*FormFile) *Agent {
	a.formFiles = append(a.formFiles, formFiles...)

	return a
}

// SendFile reads file and appends it to multipart form request.
func (a *Agent) SendFile(filename string, fieldname ...string) *Agent {
	content, err := os.ReadFile(filepath.Clean(filename))
	if err != nil {
		a.errs = append(a.errs, err)
		return a
	}

	ff := AcquireFormFile()
	if len(fieldname) > 0 && fieldname[0] != "" {
		ff.Fieldname = fieldname[0]
	} else {
		ff.Fieldname = "file" + strconv.Itoa(len(a.formFiles)+1)
	}
	ff.Name = filepath.Base(filename)
	ff.Content = append(ff.Content, content...)
	ff.autoRelease = true

	a.formFiles = append(a.formFiles, ff)

	return a
}

// SendFiles reads files and appends them to multipart form request.
//
// Examples:
//
//	SendFile("/path/to/file1", "fieldname1", "/path/to/file2")
func (a *Agent) SendFiles(filenamesAndFieldnames ...string) *Agent {
	pairs := len(filenamesAndFieldnames)
	if pairs&1 == 1 {
		filenamesAndFieldnames = append(filenamesAndFieldnames, "")
	}

	for i := 0; i < pairs; i += 2 {
		a.SendFile(filenamesAndFieldnames[i], filenamesAndFieldnames[i+1])
	}

	return a
}

// Boundary sets boundary for multipart form request.
func (a *Agent) Boundary(boundary string) *Agent {
	a.boundary = boundary

	return a
}

// MultipartForm sends multipart form request with k-v and files.
//
// It is recommended obtaining args via AcquireArgs and release it
// manually in performance-critical code.
func (a *Agent) MultipartForm(args *Args) *Agent {
	if a.mw == nil {
		a.mw = multipart.NewWriter(a.req.BodyWriter())
	}

	if a.boundary != "" {
		if err := a.mw.SetBoundary(a.boundary); err != nil {
			a.errs = append(a.errs, err)
			return a
		}
	}

	a.req.Header.SetMultipartFormBoundary(a.mw.Boundary())

	if args != nil {
		args.VisitAll(func(key, value []byte) {
			if err := a.mw.WriteField(utils.UnsafeString(key), utils.UnsafeString(value)); err != nil {
				a.errs = append(a.errs, err)
			}
		})
	}

	for _, ff := range a.formFiles {
		w, err := a.mw.CreateFormFile(ff.Fieldname, ff.Name)
		if err != nil {
			a.errs = append(a.errs, err)
			continue
		}
		if _, err = w.Write(ff.Content); err != nil {
			a.errs = append(a.errs, err)
		}
	}

	if err := a.mw.Close(); err != nil {
		a.errs = append(a.errs, err)
	}

	return a
}

/************************** End Request Setting **************************/

/************************** Agent Setting **************************/

// Debug mode enables logging request and response detail
func (a *Agent) Debug(w ...io.Writer) *Agent {
	a.debugWriter = os.Stdout
	if len(w) > 0 {
		a.debugWriter = w[0]
	}

	return a
}

// Timeout sets request timeout duration.
func (a *Agent) Timeout(timeout time.Duration) *Agent {
	a.timeout = timeout

	return a
}

// Reuse enables the Agent instance to be used again after one request.
//
// If agent is reusable, then it should be released manually when it is no
// longer used.
func (a *Agent) Reuse() *Agent {
	a.reuse = true

	return a
}

// InsecureSkipVerify controls whether the Agent verifies the server
// certificate chain and host name.
func (a *Agent) InsecureSkipVerify() *Agent {
	if a.HostClient.TLSConfig == nil {
		a.HostClient.TLSConfig = &tls.Config{InsecureSkipVerify: true} //nolint:gosec // We explicitly let the user set insecure mode here
	} else {
		a.HostClient.TLSConfig.InsecureSkipVerify = true
	}

	return a
}

// TLSConfig sets tls config.
func (a *Agent) TLSConfig(config *tls.Config) *Agent {
	a.HostClient.TLSConfig = config

	return a
}

// MaxRedirectsCount sets max redirect count for GET and HEAD.
func (a *Agent) MaxRedirectsCount(count int) *Agent {
	a.maxRedirectsCount = count

	return a
}

// JSONEncoder sets custom json encoder.
func (a *Agent) JSONEncoder(jsonEncoder utils.JSONMarshal) *Agent {
	a.jsonEncoder = jsonEncoder

	return a
}

// JSONDecoder sets custom json decoder.
func (a *Agent) JSONDecoder(jsonDecoder utils.JSONUnmarshal) *Agent {
	a.jsonDecoder = jsonDecoder

	return a
}

// Request returns Agent request instance.
func (a *Agent) Request() *Request {
	return a.req
}

// SetResponse sets custom response for the Agent instance.
//
// It is recommended obtaining custom response via AcquireResponse and release it
// manually in performance-critical code.
func (a *Agent) SetResponse(customResp *Response) *Agent {
	a.resp = customResp

	return a
}

// Dest sets custom dest.
//
// The contents of dest will be replaced by the response body, if the dest
// is too small a new slice will be allocated.
func (a *Agent) Dest(dest []byte) *Agent {
	a.dest = dest

	return a
}

// RetryIf controls whether a retry should be attempted after an error.
//
// By default, will use isIdempotent function from fasthttp
func (a *Agent) RetryIf(retryIf RetryIfFunc) *Agent {
	a.HostClient.RetryIf = retryIf
	return a
}

/************************** End Agent Setting **************************/

// Bytes returns the status code, bytes body and errors of url.
//
// it's not safe to use Agent after calling [Agent.Bytes]
func (a *Agent) Bytes() (int, []byte, []error) {
	defer a.release()
	return a.bytes()
}

func (a *Agent) bytes() (code int, body []byte, errs []error) { //nolint:nonamedreturns,revive // We want to overwrite the body in a deferred func. TODO: Check if we really need to do this. We eventually want to get rid of all named returns.
	if errs = append(errs, a.errs...); len(errs) > 0 {
		return code, body, errs
	}

	var (
		req     = a.req
		resp    *Response
		nilResp bool
	)

	if a.resp == nil {
		resp = AcquireResponse()
		nilResp = true
	} else {
		resp = a.resp
	}

	defer func() {
		if a.debugWriter != nil {
			printDebugInfo(req, resp, a.debugWriter)
		}

		if len(errs) == 0 {
			code = resp.StatusCode()
		}

		body = append(a.dest, resp.Body()...) //nolint:gocritic // We want to append to the returned slice here

		if nilResp {
			ReleaseResponse(resp)
		}
	}()

	if a.timeout > 0 {
		if err := a.HostClient.DoTimeout(req, resp, a.timeout); err != nil {
			errs = append(errs, err)
			return code, body, errs
		}
	} else if a.maxRedirectsCount > 0 && (string(req.Header.Method()) == MethodGet || string(req.Header.Method()) == MethodHead) {
		if err := a.HostClient.DoRedirects(req, resp, a.maxRedirectsCount); err != nil {
			errs = append(errs, err)
			return code, body, errs
		}
	} else if err := a.HostClient.Do(req, resp); err != nil {
		errs = append(errs, err)
	}

	return code, body, errs
}

func printDebugInfo(req *Request, resp *Response, w io.Writer) {
	msg := fmt.Sprintf("Connected to %s(%s)\r\n\r\n", req.URI().Host(), resp.RemoteAddr())
	_, _ = w.Write(utils.UnsafeBytes(msg)) //nolint:errcheck // This will never fail
	_, _ = req.WriteTo(w)                  //nolint:errcheck // This will never fail
	_, _ = resp.WriteTo(w)                 //nolint:errcheck // This will never fail
}

// String returns the status code, string body and errors of url.
//
// it's not safe to use Agent after calling [Agent.String]
func (a *Agent) String() (int, string, []error) {
	defer a.release()
	code, body, errs := a.bytes()
	// TODO: There might be a data race here on body. Maybe use utils.CopyBytes on it?

	return code, utils.UnsafeString(body), errs
}

// Struct returns the status code, bytes body and errors of url.
// And bytes body will be unmarshalled to given v.
//
// it's not safe to use Agent after calling [Agent.Struct]
<<<<<<< HEAD
func (a *Agent) Struct(v any) (code int, body []byte, errs []error) {
=======
func (a *Agent) Struct(v interface{}) (int, []byte, []error) {
>>>>>>> 61a33361
	defer a.release()

	code, body, errs := a.bytes()
	if len(errs) > 0 {
		return code, body, errs
	}

	// TODO: This should only be done once
	if a.jsonDecoder == nil {
		a.jsonDecoder = json.Unmarshal
	}

	if err := a.jsonDecoder(body, v); err != nil {
		errs = append(errs, err)
	}

	return code, body, errs
}

func (a *Agent) release() {
	if !a.reuse {
		ReleaseAgent(a)
	} else {
		a.errs = a.errs[:0]
	}
}

func (a *Agent) reset() {
	a.HostClient = nil
	a.req.Reset()
	a.resp = nil
	a.dest = nil
	a.timeout = 0
	a.args = nil
	a.errs = a.errs[:0]
	a.debugWriter = nil
	a.mw = nil
	a.reuse = false
	a.parsed = false
	a.maxRedirectsCount = 0
	a.boundary = ""
	a.Name = ""
	a.NoDefaultUserAgentHeader = false
	for i, ff := range a.formFiles {
		if ff.autoRelease {
			ReleaseFormFile(ff)
		}
		a.formFiles[i] = nil
	}
	a.formFiles = a.formFiles[:0]
}

var (
	clientPool sync.Pool
	agentPool  = sync.Pool{
		New: func() any {
			return &Agent{req: &Request{}}
		},
	}
	responsePool sync.Pool
	argsPool     sync.Pool
	formFilePool sync.Pool
)

// AcquireClient returns an empty Client instance from client pool.
//
// The returned Client instance may be passed to ReleaseClient when it is
// no longer needed. This allows Client recycling, reduces GC pressure
// and usually improves performance.
func AcquireClient() *Client {
	v := clientPool.Get()
	if v == nil {
		return &Client{}
	}
	c, ok := v.(*Client)
	if !ok {
		panic(fmt.Errorf("failed to type-assert to *Client"))
	}
	return c
}

// ReleaseClient returns c acquired via AcquireClient to client pool.
//
// It is forbidden accessing req and/or its' members after returning
// it to client pool.
func ReleaseClient(c *Client) {
	c.UserAgent = ""
	c.NoDefaultUserAgentHeader = false
	c.JSONEncoder = nil
	c.JSONDecoder = nil

	clientPool.Put(c)
}

// AcquireAgent returns an empty Agent instance from Agent pool.
//
// The returned Agent instance may be passed to ReleaseAgent when it is
// no longer needed. This allows Agent recycling, reduces GC pressure
// and usually improves performance.
func AcquireAgent() *Agent {
	a, ok := agentPool.Get().(*Agent)
	if !ok {
		panic(fmt.Errorf("failed to type-assert to *Agent"))
	}
	return a
}

// ReleaseAgent returns a acquired via AcquireAgent to Agent pool.
//
// It is forbidden accessing req and/or its' members after returning
// it to Agent pool.
func ReleaseAgent(a *Agent) {
	a.reset()
	agentPool.Put(a)
}

// AcquireResponse returns an empty Response instance from response pool.
//
// The returned Response instance may be passed to ReleaseResponse when it is
// no longer needed. This allows Response recycling, reduces GC pressure
// and usually improves performance.
// Copy from fasthttp
func AcquireResponse() *Response {
	v := responsePool.Get()
	if v == nil {
		return &Response{}
	}
	r, ok := v.(*Response)
	if !ok {
		panic(fmt.Errorf("failed to type-assert to *Response"))
	}
	return r
}

// ReleaseResponse return resp acquired via AcquireResponse to response pool.
//
// It is forbidden accessing resp and/or its' members after returning
// it to response pool.
// Copy from fasthttp
func ReleaseResponse(resp *Response) {
	resp.Reset()
	responsePool.Put(resp)
}

// AcquireArgs returns an empty Args object from the pool.
//
// The returned Args may be returned to the pool with ReleaseArgs
// when no longer needed. This allows reducing GC load.
// Copy from fasthttp
func AcquireArgs() *Args {
	v := argsPool.Get()
	if v == nil {
		return &Args{}
	}
	a, ok := v.(*Args)
	if !ok {
		panic(fmt.Errorf("failed to type-assert to *Args"))
	}
	return a
}

// ReleaseArgs returns the object acquired via AcquireArgs to the pool.
//
// String not access the released Args object, otherwise data races may occur.
// Copy from fasthttp
func ReleaseArgs(a *Args) {
	a.Reset()
	argsPool.Put(a)
}

// AcquireFormFile returns an empty FormFile object from the pool.
//
// The returned FormFile may be returned to the pool with ReleaseFormFile
// when no longer needed. This allows reducing GC load.
func AcquireFormFile() *FormFile {
	v := formFilePool.Get()
	if v == nil {
		return &FormFile{}
	}
	ff, ok := v.(*FormFile)
	if !ok {
		panic(fmt.Errorf("failed to type-assert to *FormFile"))
	}
	return ff
}

// ReleaseFormFile returns the object acquired via AcquireFormFile to the pool.
//
// String not access the released FormFile object, otherwise data races may occur.
func ReleaseFormFile(ff *FormFile) {
	ff.Fieldname = ""
	ff.Name = ""
	ff.Content = ff.Content[:0]
	ff.autoRelease = false

	formFilePool.Put(ff)
}

const (
	defaultUserAgent = "fiber"
)

type multipartWriter interface {
	Boundary() string
	SetBoundary(boundary string) error
	CreateFormFile(fieldname, filename string) (io.Writer, error)
	WriteField(fieldname, value string) error
	Close() error
}<|MERGE_RESOLUTION|>--- conflicted
+++ resolved
@@ -14,12 +14,7 @@
 	"sync"
 	"time"
 
-<<<<<<< HEAD
 	"github.com/gofiber/utils/v2"
-=======
-	"github.com/gofiber/fiber/v2/utils"
-
->>>>>>> 61a33361
 	"github.com/valyala/fasthttp"
 )
 
@@ -809,11 +804,7 @@
 // And bytes body will be unmarshalled to given v.
 //
 // it's not safe to use Agent after calling [Agent.Struct]
-<<<<<<< HEAD
-func (a *Agent) Struct(v any) (code int, body []byte, errs []error) {
-=======
-func (a *Agent) Struct(v interface{}) (int, []byte, []error) {
->>>>>>> 61a33361
+func (a *Agent) Struct(v any) (int, []byte, []error) {
 	defer a.release()
 
 	code, body, errs := a.bytes()
