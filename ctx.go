// ⚡️ Fiber is an Express inspired web framework written in Go with ☕️
// 🤖 Github Repository: https://github.com/gofiber/fiber
// 📌 API Documentation: https://docs.gofiber.io

package fiber

import (
	"bytes"
	"context"
	"crypto/tls"
	"encoding/json"
	"encoding/xml"
	"fmt"
	"io"
	"mime/multipart"
	"net"
	"net/http"
	"path/filepath"
	"strconv"
	"strings"
	"sync"
	"text/template"
	"time"

	"github.com/gofiber/fiber/v3/utils"
	"github.com/savsgio/dictpool"
	"github.com/valyala/bytebufferpool"
	"github.com/valyala/fasthttp"
)

// maxParams defines the maximum number of parameters per route.
const maxParams = 30

<<<<<<< HEAD
=======
// Some constants for BodyParser, QueryParser and ReqHeaderParser.
const (
	queryTag     = "query"
	reqHeaderTag = "reqHeader"
	bodyTag      = "form"
	paramsTag    = "params"
)

>>>>>>> 1fec8757
// userContextKey define the key name for storing context.Context in *fasthttp.RequestCtx
const userContextKey = "__local_user_context__"

type DefaultCtx struct {
	app                 *App                 // Reference to *App
	route               *Route               // Reference to *Route
	indexRoute          int                  // Index of the current route
	indexHandler        int                  // Index of the current handler
	method              string               // HTTP method
	methodINT           int                  // HTTP method INT equivalent
	baseURI             string               // HTTP base uri
	path                string               // HTTP path with the modifications by the configuration -> string copy from pathBuffer
	pathBuffer          []byte               // HTTP path buffer
	detectionPath       string               // Route detection path                                  -> string copy from detectionPathBuffer
	detectionPathBuffer []byte               // HTTP detectionPath buffer
	treePath            string               // Path for the search in the tree
	pathOriginal        string               // Original HTTP path
	values              [maxParams]string    // Route parameter values
	fasthttp            *fasthttp.RequestCtx // Reference to *fasthttp.RequestCtx
	matched             bool                 // Non use route matched
	viewBindMap         *dictpool.Dict       // Default view map to bind template engine
	bind                *Bind                // Default bind reference
}

// tlsHandle object
type tlsHandler struct {
	clientHelloInfo *tls.ClientHelloInfo
}

// GetClientInfo Callback function to set CHI
func (t *tlsHandler) GetClientInfo(info *tls.ClientHelloInfo) (*tls.Certificate, error) {
	t.clientHelloInfo = info
	return nil, nil
}

// Range data for c.Range
type Range struct {
	Type   string
	Ranges []struct {
		Start int
		End   int
	}
}

// Cookie data for c.Cookie
type Cookie struct {
	Name        string    `json:"name"`
	Value       string    `json:"value"`
	Path        string    `json:"path"`
	Domain      string    `json:"domain"`
	MaxAge      int       `json:"max_age"`
	Expires     time.Time `json:"expires"`
	Secure      bool      `json:"secure"`
	HTTPOnly    bool      `json:"http_only"`
	SameSite    string    `json:"same_site"`
	SessionOnly bool      `json:"session_only"`
}

// Views is the interface that wraps the Render function.
type Views interface {
	Load() error
	Render(io.Writer, string, any, ...string) error
}

// Accepts checks if the specified extensions or content types are acceptable.
func (c *DefaultCtx) Accepts(offers ...string) string {
	if len(offers) == 0 {
		return ""
	}
	header := c.Get(HeaderAccept)
	if header == "" {
		return offers[0]
	}

	spec, commaPos := "", 0
	for len(header) > 0 && commaPos != -1 {
		commaPos = strings.IndexByte(header, ',')
		if commaPos != -1 {
			spec = utils.Trim(header[:commaPos], ' ')
		} else {
			spec = utils.TrimLeft(header, ' ')
		}
		if factorSign := strings.IndexByte(spec, ';'); factorSign != -1 {
			spec = spec[:factorSign]
		}

		var mimetype string
		for _, offer := range offers {
			if len(offer) == 0 {
				continue
				// Accept: */*
			} else if spec == "*/*" {
				return offer
			}

			if strings.IndexByte(offer, '/') != -1 {
				mimetype = offer // MIME type
			} else {
				mimetype = utils.GetMIME(offer) // extension
			}

			if spec == mimetype {
				// Accept: <MIME_type>/<MIME_subtype>
				return offer
			}

			s := strings.IndexByte(mimetype, '/')
			// Accept: <MIME_type>/*
			if strings.HasPrefix(spec, mimetype[:s]) && (spec[s:] == "/*" || mimetype[s:] == "/*") {
				return offer
			}
		}
		if commaPos != -1 {
			header = header[commaPos+1:]
		}
	}

	return ""
}

// AcceptsCharsets checks if the specified charset is acceptable.
func (c *DefaultCtx) AcceptsCharsets(offers ...string) string {
	return getOffer(c.Get(HeaderAcceptCharset), offers...)
}

// AcceptsEncodings checks if the specified encoding is acceptable.
func (c *DefaultCtx) AcceptsEncodings(offers ...string) string {
	return getOffer(c.Get(HeaderAcceptEncoding), offers...)
}

// AcceptsLanguages checks if the specified language is acceptable.
func (c *DefaultCtx) AcceptsLanguages(offers ...string) string {
	return getOffer(c.Get(HeaderAcceptLanguage), offers...)
}

// App returns the *App reference to the instance of the Fiber application
func (c *DefaultCtx) App() *App {
	return c.app
}

// Append the specified value to the HTTP response header field.
// If the header is not already set, it creates the header with the specified value.
func (c *DefaultCtx) Append(field string, values ...string) {
	if len(values) == 0 {
		return
	}
	h := c.app.getString(c.fasthttp.Response.Header.Peek(field))
	originalH := h
	for _, value := range values {
		if len(h) == 0 {
			h = value
		} else if h != value && !strings.HasPrefix(h, value+",") && !strings.HasSuffix(h, " "+value) &&
			!strings.Contains(h, " "+value+",") {
			h += ", " + value
		}
	}
	if originalH != h {
		c.Set(field, h)
	}
}

// Attachment sets the HTTP response Content-Disposition header field to attachment.
func (c *DefaultCtx) Attachment(filename ...string) {
	if len(filename) > 0 {
		fname := filepath.Base(filename[0])
		c.Type(filepath.Ext(fname))

		c.setCanonical(HeaderContentDisposition, `attachment; filename="`+c.app.quoteString(fname)+`"`)
		return
	}
	c.setCanonical(HeaderContentDisposition, "attachment")
}

// BaseURL returns (protocol + host + base path).
func (c *DefaultCtx) BaseURL() string {
	// TODO: Could be improved: 53.8 ns/op  32 B/op  1 allocs/op
	// Should work like https://codeigniter.com/user_guide/helpers/url_helper.html
	if c.baseURI != "" {
		return c.baseURI
	}
	c.baseURI = c.Scheme() + "://" + c.Hostname()
	return c.baseURI
}

// Body contains the raw body submitted in a POST request.
// Returned value is only valid within the handler. Do not store any references.
// Make copies or use the Immutable setting instead.
func (c *DefaultCtx) Body() []byte {
	var err error
	var encoding string
	var body []byte
	// faster than peek
	c.Request().Header.VisitAll(func(key, value []byte) {
		if utils.UnsafeString(key) == HeaderContentEncoding {
			encoding = utils.UnsafeString(value)
		}
	})

	switch encoding {
	case StrGzip:
		body, err = c.fasthttp.Request.BodyGunzip()
	case StrBr, StrBrotli:
		body, err = c.fasthttp.Request.BodyUnbrotli()
	case StrDeflate:
		body, err = c.fasthttp.Request.BodyInflate()
	default:
		body = c.fasthttp.Request.Body()
	}

	if err != nil {
		return []byte(err.Error())
	}

	return body
}

// ClearCookie expires a specific cookie by key on the client side.
// If no key is provided it expires all cookies that came with the request.
func (c *DefaultCtx) ClearCookie(key ...string) {
	if len(key) > 0 {
		for i := range key {
			c.fasthttp.Response.Header.DelClientCookie(key[i])
		}
		return
	}
	c.fasthttp.Request.Header.VisitAllCookie(func(k, v []byte) {
		c.fasthttp.Response.Header.DelClientCookieBytes(k)
	})
}

// Context returns *fasthttp.RequestCtx that carries a deadline
// a cancellation signal, and other values across API boundaries.
func (c *DefaultCtx) Context() *fasthttp.RequestCtx {
	return c.fasthttp
}

// UserContext returns a context implementation that was set by
// user earlier or returns a non-nil, empty context,if it was not set earlier.
func (c *DefaultCtx) UserContext() context.Context {
	ctx, ok := c.fasthttp.UserValue(userContextKey).(context.Context)
	if !ok {
		ctx = context.Background()
		c.SetUserContext(ctx)
	}

	return ctx
}

// SetUserContext sets a context implementation by user.
func (c *DefaultCtx) SetUserContext(ctx context.Context) {
	c.fasthttp.SetUserValue(userContextKey, ctx)
}

// Cookie sets a cookie by passing a cookie struct.
func (c *DefaultCtx) Cookie(cookie *Cookie) {
	fcookie := fasthttp.AcquireCookie()
	fcookie.SetKey(cookie.Name)
	fcookie.SetValue(cookie.Value)
	fcookie.SetPath(cookie.Path)
	fcookie.SetDomain(cookie.Domain)
	// only set max age and expiry when SessionOnly is false
	// i.e. cookie supposed to last beyond browser session
	// refer: https://developer.mozilla.org/en-US/docs/Web/HTTP/Cookies#define_the_lifetime_of_a_cookie
	if !cookie.SessionOnly {
		fcookie.SetMaxAge(cookie.MaxAge)
		fcookie.SetExpire(cookie.Expires)
	}
	fcookie.SetSecure(cookie.Secure)
	fcookie.SetHTTPOnly(cookie.HTTPOnly)

	switch utils.ToLower(cookie.SameSite) {
	case CookieSameSiteStrictMode:
		fcookie.SetSameSite(fasthttp.CookieSameSiteStrictMode)
	case CookieSameSiteNoneMode:
		fcookie.SetSameSite(fasthttp.CookieSameSiteNoneMode)
	case CookieSameSiteDisabled:
		fcookie.SetSameSite(fasthttp.CookieSameSiteDisabled)
	default:
		fcookie.SetSameSite(fasthttp.CookieSameSiteLaxMode)
	}

	c.fasthttp.Response.Header.SetCookie(fcookie)
	fasthttp.ReleaseCookie(fcookie)
}

// Cookies is used for getting a cookie value by key.
// Defaults to the empty string "" if the cookie doesn't exist.
// If a default value is given, it will return that value if the cookie doesn't exist.
// The returned value is only valid within the handler. Do not store any references.
// Make copies or use the Immutable setting to use the value outside the Handler.
func (c *DefaultCtx) Cookies(key string, defaultValue ...string) string {
	return defaultString(c.app.getString(c.fasthttp.Request.Header.Cookie(key)), defaultValue)
}

// Download transfers the file from path as an attachment.
// Typically, browsers will prompt the user for download.
// By default, the Content-Disposition header filename= parameter is the filepath (this typically appears in the browser dialog).
// Override this default with the filename parameter.
func (c *DefaultCtx) Download(file string, filename ...string) error {
	var fname string
	if len(filename) > 0 {
		fname = filename[0]
	} else {
		fname = filepath.Base(file)
	}
	c.setCanonical(HeaderContentDisposition, `attachment; filename="`+c.app.quoteString(fname)+`"`)
	return c.SendFile(file)
}

// Request return the *fasthttp.Request object
// This allows you to use all fasthttp request methods
// https://godoc.org/github.com/valyala/fasthttp#Request
func (c *DefaultCtx) Request() *fasthttp.Request {
	return &c.fasthttp.Request
}

// Response return the *fasthttp.Response object
// This allows you to use all fasthttp response methods
// https://godoc.org/github.com/valyala/fasthttp#Response
func (c *DefaultCtx) Response() *fasthttp.Response {
	return &c.fasthttp.Response
}

// Format performs content-negotiation on the Accept HTTP header.
// It uses Accepts to select a proper format.
// If the header is not specified or there is no proper format, text/plain is used.
func (c *DefaultCtx) Format(body any) error {
	// Get accepted content type
	accept := c.Accepts("html", "json", "txt", "xml")
	// Set accepted content type
	c.Type(accept)
	// Type convert provided body
	var b string
	switch val := body.(type) {
	case string:
		b = val
	case []byte:
		b = c.app.getString(val)
	default:
		b = fmt.Sprintf("%v", val)
	}

	// Format based on the accept content type
	switch accept {
	case "html":
		return c.SendString("<p>" + b + "</p>")
	case "json":
		return c.JSON(body)
	case "txt":
		return c.SendString(b)
	case "xml":
		return c.XML(body)
	}
	return c.SendString(b)
}

// FormFile returns the first file by key from a MultipartForm.
func (c *DefaultCtx) FormFile(key string) (*multipart.FileHeader, error) {
	return c.fasthttp.FormFile(key)
}

// FormValue returns the first value by key from a MultipartForm.
// Defaults to the empty string "" if the form value doesn't exist.
// If a default value is given, it will return that value if the form value does not exist.
// Returned value is only valid within the handler. Do not store any references.
// Make copies or use the Immutable setting instead.
func (c *DefaultCtx) FormValue(key string, defaultValue ...string) string {
	return defaultString(c.app.getString(c.fasthttp.FormValue(key)), defaultValue)
}

// Fresh returns true when the response is still “fresh” in the client's cache,
// otherwise false is returned to indicate that the client cache is now stale
// and the full response should be sent.
// When a client sends the Cache-Control: no-cache request header to indicate an end-to-end
// reload request, this module will return false to make handling these requests transparent.
// https://github.com/jshttp/fresh/blob/10e0471669dbbfbfd8de65bc6efac2ddd0bfa057/index.js#L33
func (c *DefaultCtx) Fresh() bool {
	// fields
	modifiedSince := c.Get(HeaderIfModifiedSince)
	noneMatch := c.Get(HeaderIfNoneMatch)

	// unconditional request
	if modifiedSince == "" && noneMatch == "" {
		return false
	}

	// Always return stale when Cache-Control: no-cache
	// to support end-to-end reload requests
	// https://tools.ietf.org/html/rfc2616#section-14.9.4
	cacheControl := c.Get(HeaderCacheControl)
	if cacheControl != "" && isNoCache(cacheControl) {
		return false
	}

	// if-none-match
	if noneMatch != "" && noneMatch != "*" {
		etag := c.app.getString(c.fasthttp.Response.Header.Peek(HeaderETag))
		if etag == "" {
			return false
		}
		if c.app.isEtagStale(etag, c.app.getBytes(noneMatch)) {
			return false
		}

		if modifiedSince != "" {
			lastModified := c.app.getString(c.fasthttp.Response.Header.Peek(HeaderLastModified))
			if lastModified != "" {
				lastModifiedTime, err := http.ParseTime(lastModified)
				if err != nil {
					return false
				}
				modifiedSinceTime, err := http.ParseTime(modifiedSince)
				if err != nil {
					return false
				}
				return lastModifiedTime.Before(modifiedSinceTime)
			}
		}
	}
	return true
}

// Get returns the HTTP request header specified by field.
// Field names are case-insensitive
// Returned value is only valid within the handler. Do not store any references.
// Make copies or use the Immutable setting instead.
func (c *DefaultCtx) Get(key string, defaultValue ...string) string {
	return defaultString(c.app.getString(c.fasthttp.Request.Header.Peek(key)), defaultValue)
}

// GetRespHeader returns the HTTP response header specified by field.
// Field names are case-insensitive
// Returned value is only valid within the handler. Do not store any references.
// Make copies or use the Immutable setting instead.
func (c *DefaultCtx) GetRespHeader(key string, defaultValue ...string) string {
	return defaultString(c.app.getString(c.fasthttp.Response.Header.Peek(key)), defaultValue)
}

// Hostname contains the hostname derived from the X-Forwarded-Host or Host HTTP header.
// Returned value is only valid within the handler. Do not store any references.
// Make copies or use the Immutable setting instead.
// Please use Config.EnableTrustedProxyCheck to prevent header spoofing, in case when your app is behind the proxy.
func (c *DefaultCtx) Hostname() string {
	if c.IsProxyTrusted() {
		if host := c.Get(HeaderXForwardedHost); len(host) > 0 {
			return host
		}
	}
	return c.app.getString(c.fasthttp.Request.URI().Host())
}

// Port returns the remote port of the request.
func (c *DefaultCtx) Port() string {
	port := c.fasthttp.RemoteAddr().(*net.TCPAddr).Port
	return strconv.Itoa(port)
}

// IP returns the remote IP address of the request.
// Please use Config.EnableTrustedProxyCheck to prevent header spoofing, in case when your app is behind the proxy.
func (c *DefaultCtx) IP() string {
	if c.IsProxyTrusted() && len(c.app.config.ProxyHeader) > 0 {
		return c.Get(c.app.config.ProxyHeader)
	}

	return c.fasthttp.RemoteIP().String()
}

// IPs returns an string slice of IP addresses specified in the X-Forwarded-For request header.
func (c *DefaultCtx) IPs() (ips []string) {
	header := c.fasthttp.Request.Header.Peek(HeaderXForwardedFor)
	if len(header) == 0 {
		return
	}
	ips = make([]string, bytes.Count(header, []byte(","))+1)
	var commaPos, i int
	for {
		commaPos = bytes.IndexByte(header, ',')
		if commaPos != -1 {
			ips[i] = utils.Trim(c.app.getString(header[:commaPos]), ' ')
			header, i = header[commaPos+1:], i+1
		} else {
			ips[i] = utils.Trim(c.app.getString(header), ' ')
			return
		}
	}
}

// Is returns the matching content type,
// if the incoming request's Content-Type HTTP header field matches the MIME type specified by the type parameter
func (c *DefaultCtx) Is(extension string) bool {
	extensionHeader := utils.GetMIME(extension)
	if extensionHeader == "" {
		return false
	}

	return strings.HasPrefix(
		utils.TrimLeft(utils.UnsafeString(c.fasthttp.Request.Header.ContentType()), ' '),
		extensionHeader,
	)
}

// JSON converts any interface or string to JSON.
// Array and slice values encode as JSON arrays,
// except that []byte encodes as a base64-encoded string,
// and a nil slice encodes as the null JSON value.
// This method also sets the content header to application/json.
func (c *DefaultCtx) JSON(data any) error {
	raw, err := c.app.config.JSONEncoder(data)
	if err != nil {
		return err
	}
	c.fasthttp.Response.SetBodyRaw(raw)
	c.fasthttp.Response.Header.SetContentType(MIMEApplicationJSON)
	return nil
}

// JSONP sends a JSON response with JSONP support.
// This method is identical to JSON, except that it opts-in to JSONP callback support.
// By default, the callback name is simply callback.
func (c *DefaultCtx) JSONP(data any, callback ...string) error {
	raw, err := json.Marshal(data)
	if err != nil {
		return err
	}

	var result, cb string

	if len(callback) > 0 {
		cb = callback[0]
	} else {
		cb = "callback"
	}

	result = cb + "(" + c.app.getString(raw) + ");"

	c.setCanonical(HeaderXContentTypeOptions, "nosniff")
	c.fasthttp.Response.Header.SetContentType(MIMEApplicationJavaScriptCharsetUTF8)
	return c.SendString(result)
}

// XML converts any interface or string to XML.
// This method also sets the content header to application/xml.
func (c *Ctx) XML(data interface{}) error {
	raw, err := c.app.config.XMLEncoder(data)
	if err != nil {
		return err
	}
	c.fasthttp.Response.SetBodyRaw(raw)
	c.fasthttp.Response.Header.SetContentType(MIMEApplicationXML)
	return nil
}

// Links joins the links followed by the property to populate the response's Link HTTP header field.
func (c *DefaultCtx) Links(link ...string) {
	if len(link) == 0 {
		return
	}
	bb := bytebufferpool.Get()
	for i := range link {
		if i%2 == 0 {
			_ = bb.WriteByte('<')
			_, _ = bb.WriteString(link[i])
			_ = bb.WriteByte('>')
		} else {
			_, _ = bb.WriteString(`; rel="` + link[i] + `",`)
		}
	}
	c.setCanonical(HeaderLink, utils.TrimRight(c.app.getString(bb.Bytes()), ','))
	bytebufferpool.Put(bb)
}

// Locals makes it possible to pass any values under string keys scoped to the request
// and therefore available to all following routes that match the request.
func (c *DefaultCtx) Locals(key string, value ...any) (val any) {
	if len(value) == 0 {
		return c.fasthttp.UserValue(key)
	}
	c.fasthttp.SetUserValue(key, value[0])
	return value[0]
}

// Location sets the response Location HTTP header to the specified path parameter.
func (c *DefaultCtx) Location(path string) {
	c.setCanonical(HeaderLocation, path)
}

// Method contains a string corresponding to the HTTP method of the request: GET, POST, PUT and so on.
func (c *DefaultCtx) Method(override ...string) string {
	if len(override) > 0 {
		method := utils.ToUpper(override[0])
		mINT := methodInt(method)
		if mINT == -1 {
			return c.method
		}
		c.method = method
		c.methodINT = mINT
	}
	return c.method
}

// MultipartForm parse form entries from binary.
// This returns a map[string][]string, so given a key the value will be a string slice.
func (c *DefaultCtx) MultipartForm() (*multipart.Form, error) {
	return c.fasthttp.MultipartForm()
}

// ClientHelloInfo return CHI from context
func (c *Ctx) ClientHelloInfo() *tls.ClientHelloInfo {
	if c.app.tlsHandler != nil {
		return c.app.tlsHandler.clientHelloInfo
	}

	return nil
}

// Next executes the next method in the stack that matches the current route.
func (c *DefaultCtx) Next() (err error) {
	// Increment handler index
	c.indexHandler++
	// Did we executed all route handlers?
	if c.indexHandler < len(c.route.Handlers) {
		// Continue route stack
		err = c.route.Handlers[c.indexHandler](c)
	} else {
		// Continue handler stack
		_, err = c.app.next(c, c.app.newCtxFunc != nil)
	}
	return err
}

// RestartRouting instead of going to the next handler. This may be usefull after
// changing the request path. Note that handlers might be executed again.
func (c *DefaultCtx) RestartRouting() error {
	c.indexRoute = -1
	_, err := c.app.next(c, c.app.newCtxFunc != nil)
	return err
}

// OriginalURL contains the original request URL.
// Returned value is only valid within the handler. Do not store any references.
// Make copies or use the Immutable setting to use the value outside the Handler.
func (c *DefaultCtx) OriginalURL() string {
	return c.app.getString(c.fasthttp.Request.Header.RequestURI())
}

// Params is used to get the route parameters.
// Defaults to empty string "" if the param doesn't exist.
// If a default value is given, it will return that value if the param doesn't exist.
// Returned value is only valid within the handler. Do not store any references.
// Make copies or use the Immutable setting to use the value outside the Handler.
func (c *DefaultCtx) Params(key string, defaultValue ...string) string {
	if key == "*" || key == "+" {
		key += "1"
	}
	for i := range c.route.Params {
		if len(key) != len(c.route.Params[i]) {
			continue
		}
		if c.route.Params[i] == key {
			// in case values are not here
			if len(c.values) <= i || len(c.values[i]) == 0 {
				break
			}
			return c.values[i]
		}
	}
	return defaultString("", defaultValue)
}

<<<<<<< HEAD
=======
// Params is used to get all route parameters.
// Using Params method to get params.
func (c *Ctx) AllParams() map[string]string {
	params := make(map[string]string, len(c.route.Params))
	for _, param := range c.route.Params {
		params[param] = c.Params(param)
	}

	return params
}

// ParamsParser binds the param string to a struct.
func (c *Ctx) ParamsParser(out interface{}) error {
	params := make(map[string][]string, len(c.route.Params))
	for _, param := range c.route.Params {
		params[param] = append(params[param], c.Params(param))
	}
	return c.parseToStruct(paramsTag, out, params)
}

>>>>>>> 1fec8757
// ParamsInt is used to get an integer from the route parameters
// it defaults to zero if the parameter is not found or if the
// parameter cannot be converted to an integer
// If a default value is given, it will return that value in case the param
// doesn't exist or cannot be converted to an integer
func (c *DefaultCtx) ParamsInt(key string, defaultValue ...int) (int, error) {
	// Use Atoi to convert the param to an int or return zero and an error
	value, err := strconv.Atoi(c.Params(key))
	if err != nil {
		if len(defaultValue) > 0 {
			return defaultValue[0], nil
		} else {
			return 0, err
		}
	}

	return value, nil
}

// Path returns the path part of the request URL.
// Optionally, you could override the path.
func (c *DefaultCtx) Path(override ...string) string {
	if len(override) != 0 && c.path != override[0] {
		// Set new path to context
		c.pathOriginal = override[0]

		// Set new path to request context
		c.fasthttp.Request.URI().SetPath(c.pathOriginal)
		// Prettify path
		c.configDependentPaths()
	}
	return c.path
}

// Scheme contains the request scheme string: http or https for TLS requests.
// Use Config.EnableTrustedProxyCheck to prevent header spoofing, in case when your app is behind the proxy.
func (c *DefaultCtx) Scheme() string {
	if c.fasthttp.IsTLS() {
		return "https"
	}
	scheme := "http"
	if !c.IsProxyTrusted() {
		return scheme
	}
	c.fasthttp.Request.Header.VisitAll(func(key, val []byte) {
		if len(key) < 12 {
			return // X-Forwarded-
		} else if bytes.HasPrefix(key, []byte("X-Forwarded-")) {
			if bytes.Equal(key, []byte(HeaderXForwardedProto)) {
				scheme = c.app.getString(val)
			} else if bytes.Equal(key, []byte(HeaderXForwardedProtocol)) {
				scheme = c.app.getString(val)
			} else if bytes.Equal(key, []byte(HeaderXForwardedSsl)) && bytes.Equal(val, []byte("on")) {
				scheme = "https"
			}
		} else if bytes.Equal(key, []byte(HeaderXUrlScheme)) {
			scheme = c.app.getString(val)
		}
	})
	return scheme
}

// Protocol returns the HTTP protocol of request: HTTP/1.1 and HTTP/2.
func (c *DefaultCtx) Protocol() string {
	return utils.UnsafeString(c.fasthttp.Request.Header.Protocol())
}

// Query returns the query string parameter in the url.
// Defaults to empty string "" if the query doesn't exist.
// If a default value is given, it will return that value if the query doesn't exist.
// Returned value is only valid within the handler. Do not store any references.
// Make copies or use the Immutable setting to use the value outside the Handler.
func (c *DefaultCtx) Query(key string, defaultValue ...string) string {
	return defaultString(c.app.getString(c.fasthttp.QueryArgs().Peek(key)), defaultValue)
}

// Range returns a struct containing the type and a slice of ranges.
func (c *DefaultCtx) Range(size int) (rangeData Range, err error) {
	rangeStr := c.Get(HeaderRange)
	if rangeStr == "" || !strings.Contains(rangeStr, "=") {
		err = ErrRangeMalformed
		return
	}
	data := strings.Split(rangeStr, "=")
	if len(data) != 2 {
		err = ErrRangeMalformed
		return
	}
	rangeData.Type = data[0]
	arr := strings.Split(data[1], ",")
	for i := 0; i < len(arr); i++ {
		item := strings.Split(arr[i], "-")
		if len(item) == 1 {
			err = ErrRangeMalformed
			return
		}
		start, startErr := strconv.Atoi(item[0])
		end, endErr := strconv.Atoi(item[1])
		if startErr != nil { // -nnn
			start = size - end
			end = size - 1
		} else if endErr != nil { // nnn-
			end = size - 1
		}
		if end > size-1 { // limit last-byte-pos to current length
			end = size - 1
		}
		if start > end || start < 0 {
			continue
		}
		rangeData.Ranges = append(rangeData.Ranges, struct {
			Start int
			End   int
		}{
			start,
			end,
		})
	}
	if len(rangeData.Ranges) < 1 {
		err = ErrRangeUnsatisfiable
		return
	}

	return
}

// Redirect to the URL derived from the specified path, with specified status.
// If status is not specified, status defaults to 302 Found.
func (c *DefaultCtx) Redirect(location string, status ...int) error {
	c.setCanonical(HeaderLocation, location)
	if len(status) > 0 {
		c.Status(status[0])
	} else {
		c.Status(StatusFound)
	}
	return nil
}

// Add vars to default view var map binding to template engine.
// Variables are read by the Render method and may be overwritten.
func (c *DefaultCtx) BindVars(vars Map) error {
	// init viewBindMap - lazy map
	if c.viewBindMap == nil {
		c.viewBindMap = dictpool.AcquireDict()
	}
	for k, v := range vars {
		c.viewBindMap.Set(k, v)
	}

	return nil
}

// getLocationFromRoute get URL location from route using parameters
func (c *DefaultCtx) getLocationFromRoute(route Route, params Map) (string, error) {
	buf := bytebufferpool.Get()
	for _, segment := range route.routeParser.segs {
		for key, val := range params {
			if segment.IsParam && (key == segment.ParamName || (segment.IsGreedy && len(key) == 1 && isInCharset(key[0], greedyParameters))) {
				_, err := buf.WriteString(utils.ToString(val))
				if err != nil {
					return "", err
				}
			}
		}
		if !segment.IsParam {
			_, err := buf.WriteString(segment.Const)
			if err != nil {
				return "", err
			}
		}
	}
	location := buf.String()
	// release buffer
	bytebufferpool.Put(buf)
	return location, nil
}

// GetRouteURL generates URLs to named routes, with parameters. URLs are relative, for example: "/user/1831"
func (c *DefaultCtx) GetRouteURL(routeName string, params Map) (string, error) {
	return c.getLocationFromRoute(c.App().GetRoute(routeName), params)
}

// RedirectToRoute to the Route registered in the app with appropriate parameters
// If status is not specified, status defaults to 302 Found.
// If you want to send queries to route, you must add "queries" key typed as map[string]string to params.
func (c *DefaultCtx) RedirectToRoute(routeName string, params Map, status ...int) error {
	location, err := c.getLocationFromRoute(c.App().GetRoute(routeName), params)
	if err != nil {
		return err
	}

	// Check queries
	if queries, ok := params["queries"].(map[string]string); ok {
		queryText := bytebufferpool.Get()
		defer bytebufferpool.Put(queryText)

		i := 1
		for k, v := range queries {
			_, _ = queryText.WriteString(k + "=" + v)

			if i != len(queries) {
				_, _ = queryText.WriteString("&")
			}
			i++
		}

		return c.Redirect(location+"?"+queryText.String(), status...)
	}
	return c.Redirect(location, status...)
}

// RedirectBack to the URL to referer
// If status is not specified, status defaults to 302 Found.
func (c *DefaultCtx) RedirectBack(fallback string, status ...int) error {
	location := c.Get(HeaderReferer)
	if location == "" {
		location = fallback
	}
	return c.Redirect(location, status...)
}

// Render a template with data and sends a text/html response.
// We support the following engines: https://github.com/gofiber/template
func (c *DefaultCtx) Render(name string, bind Map, layouts ...string) error {
	var err error
	// Get new buffer from pool
	buf := bytebufferpool.Get()
	defer bytebufferpool.Put(buf)

	// Pass-locals-to-views & bind
	c.renderExtensions(bind)

	rendered := false
	for prefix, app := range c.app.appList {
		if prefix == "" || strings.Contains(c.OriginalURL(), prefix) {
			if len(layouts) == 0 && app.config.ViewsLayout != "" {
				layouts = []string{
					app.config.ViewsLayout,
				}
			}

			// Render template from Views
			if app.config.Views != nil {
				if err := app.config.Views.Render(buf, name, bind, layouts...); err != nil {
					return err
				}

				rendered = true
				break
			}
		}
	}

	if !rendered {
		// Render raw template using 'name' as filepath if no engine is set
		var tmpl *template.Template
		if _, err = readContent(buf, name); err != nil {
			return err
		}
		// Parse template
		if tmpl, err = template.New("").Parse(c.app.getString(buf.Bytes())); err != nil {
			return err
		}
		buf.Reset()
		// Render template
		if err = tmpl.Execute(buf, bind); err != nil {
			return err
		}
	}

	// Set Content-Type to text/html
	c.fasthttp.Response.Header.SetContentType(MIMETextHTMLCharsetUTF8)
	// Set rendered template to body
	c.fasthttp.Response.SetBody(buf.Bytes())
	// Return err if exist
	return err
}

func (c *DefaultCtx) renderExtensions(bind Map) {
	// Bind view map
	if c.viewBindMap != nil {
		for _, v := range c.viewBindMap.D {
			bind[v.Key] = v.Value
		}
	}

	// Check if the PassLocalsToViews option is enabled (by default it is disabled)
	if c.app.config.PassLocalsToViews {
		// Loop through each local and set it in the map
		c.fasthttp.VisitUserValues(func(key []byte, val any) {
			// check if bindMap doesn't contain the key
			if _, ok := bind[utils.UnsafeString(key)]; !ok {
				// Set the key and value in the bindMap
				bind[utils.UnsafeString(key)] = val
			}
		})
	}
}

// Route returns the matched Route struct.
func (c *DefaultCtx) Route() *Route {
	if c.route == nil {
		// Fallback for fasthttp error handler
		return &Route{
			path:     c.pathOriginal,
			Path:     c.pathOriginal,
			Method:   c.method,
			Handlers: make([]Handler, 0),
			Params:   make([]string, 0),
		}
	}
	return c.route
}

// SaveFile saves any multipart file to disk.
func (c *DefaultCtx) SaveFile(fileheader *multipart.FileHeader, path string) error {
	return fasthttp.SaveMultipartFile(fileheader, path)
}

// SaveFileToStorage saves any multipart file to an external storage system.
func (c *DefaultCtx) SaveFileToStorage(fileheader *multipart.FileHeader, path string, storage Storage) error {
	file, err := fileheader.Open()
	if err != nil {
		return err
	}

	content, err := io.ReadAll(file)
	if err != nil {
		return err
	}

	return storage.Set(path, content, 0)
}

// Secure returns a boolean property, that is true, if a TLS connection is established.
func (c *DefaultCtx) Secure() bool {
	return c.fasthttp.IsTLS()
}

// Send sets the HTTP response body without copying it.
// From this point onward the body argument must not be changed.
func (c *DefaultCtx) Send(body []byte) error {
	// Write response body
	c.fasthttp.Response.SetBodyRaw(body)
	return nil
}

var (
	sendFileOnce    sync.Once
	sendFileFS      *fasthttp.FS
	sendFileHandler fasthttp.RequestHandler
)

// SendFile transfers the file from the given path.
// The file is not compressed by default, enable this by passing a 'true' argument
// Sets the Content-Type response HTTP header field based on the filenames extension.
func (c *DefaultCtx) SendFile(file string, compress ...bool) error {
	// Save the filename, we will need it in the error message if the file isn't found
	filename := file

	// https://github.com/valyala/fasthttp/blob/c7576cc10cabfc9c993317a2d3f8355497bea156/fs.go#L129-L134
	sendFileOnce.Do(func() {
		sendFileFS = &fasthttp.FS{
			Root:                 "",
			AllowEmptyRoot:       true,
			GenerateIndexPages:   false,
			AcceptByteRange:      true,
			Compress:             true,
			CompressedFileSuffix: c.app.config.CompressedFileSuffix,
			CacheDuration:        10 * time.Second,
			IndexNames:           []string{"index.html"},
			PathNotFound: func(ctx *fasthttp.RequestCtx) {
				ctx.Response.SetStatusCode(StatusNotFound)
			},
		}
		sendFileHandler = sendFileFS.NewRequestHandler()
	})

	// Keep original path for mutable params
	c.pathOriginal = utils.CopyString(c.pathOriginal)
	// Disable compression
	if len(compress) == 0 || !compress[0] {
		// https://github.com/valyala/fasthttp/blob/7cc6f4c513f9e0d3686142e0a1a5aa2f76b3194a/fs.go#L55
		c.fasthttp.Request.Header.Del(HeaderAcceptEncoding)
	}
	// copy of https://github.com/valyala/fasthttp/blob/7cc6f4c513f9e0d3686142e0a1a5aa2f76b3194a/fs.go#L103-L121 with small adjustments
	if len(file) == 0 || !filepath.IsAbs(file) {
		// extend relative path to absolute path
		hasTrailingSlash := len(file) > 0 && (file[len(file)-1] == '/' || file[len(file)-1] == '\\')

		var err error
		file = filepath.FromSlash(file)
		if file, err = filepath.Abs(file); err != nil {
			return err
		}
		if hasTrailingSlash {
			file += "/"
		}
	}
	// convert the path to forward slashes regardless the OS in order to set the URI properly
	// the handler will convert back to OS path separator before opening the file
	file = filepath.ToSlash(file)

	// Restore the original requested URL
	originalURL := utils.CopyString(c.OriginalURL())
	defer c.fasthttp.Request.SetRequestURI(originalURL)
	// Set new URI for fileHandler
	c.fasthttp.Request.SetRequestURI(file)
	// Save status code
	status := c.fasthttp.Response.StatusCode()
	// Serve file
	sendFileHandler(c.fasthttp)
	// Get the status code which is set by fasthttp
	fsStatus := c.fasthttp.Response.StatusCode()
	// Set the status code set by the user if it is different from the fasthttp status code and 200
	if status != fsStatus && status != StatusOK {
		c.Status(status)
	}
	// Check for error
	if status != StatusNotFound && fsStatus == StatusNotFound {
		return NewError(StatusNotFound, fmt.Sprintf("sendfile: file %s not found", filename))
	}
	return nil
}

// SendStatus sets the HTTP status code and if the response body is empty,
// it sets the correct status message in the body.
func (c *DefaultCtx) SendStatus(status int) error {
	c.Status(status)

	// Only set status body when there is no response body
	if len(c.fasthttp.Response.Body()) == 0 {
		return c.SendString(utils.StatusMessage(status))
	}

	return nil
}

// SendString sets the HTTP response body for string types.
// This means no type assertion, recommended for faster performance
func (c *DefaultCtx) SendString(body string) error {
	c.fasthttp.Response.SetBodyString(body)

	return nil
}

// SendStream sets response body stream and optional body size.
func (c *DefaultCtx) SendStream(stream io.Reader, size ...int) error {
	if len(size) > 0 && size[0] >= 0 {
		c.fasthttp.Response.SetBodyStream(stream, size[0])
	} else {
		c.fasthttp.Response.SetBodyStream(stream, -1)
		c.setCanonical(HeaderContentLength, strconv.Itoa(len(c.fasthttp.Response.Body())))
	}

	return nil
}

// Set sets the response's HTTP header field to the specified key, value.
func (c *DefaultCtx) Set(key string, val string) {
	c.fasthttp.Response.Header.Set(key, val)
}

func (c *DefaultCtx) setCanonical(key string, val string) {
	c.fasthttp.Response.Header.SetCanonical(utils.UnsafeBytes(key), utils.UnsafeBytes(val))
}

// Subdomains returns a string slice of subdomains in the domain name of the request.
// The subdomain offset, which defaults to 2, is used for determining the beginning of the subdomain segments.
func (c *DefaultCtx) Subdomains(offset ...int) []string {
	o := 2
	if len(offset) > 0 {
		o = offset[0]
	}
	subdomains := strings.Split(c.Hostname(), ".")
	l := len(subdomains) - o
	// Check index to avoid slice bounds out of range panic
	if l < 0 {
		l = len(subdomains)
	}
	subdomains = subdomains[:l]
	return subdomains
}

// Stale is not implemented yet, pull requests are welcome!
func (c *DefaultCtx) Stale() bool {
	return !c.Fresh()
}

// Status sets the HTTP status for the response.
// This method is chainable.
func (c *DefaultCtx) Status(status int) Ctx {
	c.fasthttp.Response.SetStatusCode(status)
	return c
}

// String returns unique string representation of the ctx.
//
// The returned value may be useful for logging.
func (c *DefaultCtx) String() string {
	return fmt.Sprintf(
		"#%016X - %s <-> %s - %s %s",
		c.fasthttp.ID(),
		c.fasthttp.LocalAddr(),
		c.fasthttp.RemoteAddr(),
		c.fasthttp.Request.Header.Method(),
		c.fasthttp.URI().FullURI(),
	)
}

// Type sets the Content-Type HTTP header to the MIME type specified by the file extension.
func (c *DefaultCtx) Type(extension string, charset ...string) Ctx {
	if len(charset) > 0 {
		c.fasthttp.Response.Header.SetContentType(utils.GetMIME(extension) + "; charset=" + charset[0])
	} else {
		c.fasthttp.Response.Header.SetContentType(utils.GetMIME(extension))
	}
	return c
}

// Vary adds the given header field to the Vary response header.
// This will append the header, if not already listed, otherwise leaves it listed in the current location.
func (c *DefaultCtx) Vary(fields ...string) {
	c.Append(HeaderVary, fields...)
}

// Write appends p into response body.
func (c *DefaultCtx) Write(p []byte) (int, error) {
	c.fasthttp.Response.AppendBody(p)
	return len(p), nil
}

// Writef appends f & a into response body writer.
func (c *DefaultCtx) Writef(f string, a ...any) (int, error) {
	return fmt.Fprintf(c.fasthttp.Response.BodyWriter(), f, a...)
}

// WriteString appends s to response body.
func (c *DefaultCtx) WriteString(s string) (int, error) {
	c.fasthttp.Response.AppendBodyString(s)
	return len(s), nil
}

// XHR returns a Boolean property, that is true, if the request's X-Requested-With header field is XMLHttpRequest,
// indicating that the request was issued by a client library (such as jQuery).
func (c *DefaultCtx) XHR() bool {
	return utils.EqualFoldBytes(utils.UnsafeBytes(c.Get(HeaderXRequestedWith)), []byte("xmlhttprequest"))
}

// configDependentPaths set paths for route recognition and prepared paths for the user,
// here the features for caseSensitive, decoded paths, strict paths are evaluated
func (c *DefaultCtx) configDependentPaths() {
	c.pathBuffer = append(c.pathBuffer[0:0], c.pathOriginal...)
	// If UnescapePath enabled, we decode the path and save it for the framework user
	if c.app.config.UnescapePath {
		c.pathBuffer = fasthttp.AppendUnquotedArg(c.pathBuffer[:0], c.pathBuffer)
	}
	c.path = c.app.getString(c.pathBuffer)

	// another path is specified which is for routing recognition only
	// use the path that was changed by the previous configuration flags
	c.detectionPathBuffer = append(c.detectionPathBuffer[0:0], c.pathBuffer...)
	// If CaseSensitive is disabled, we lowercase the original path
	if !c.app.config.CaseSensitive {
		c.detectionPathBuffer = utils.ToLowerBytes(c.detectionPathBuffer)
	}
	// If StrictRouting is disabled, we strip all trailing slashes
	if !c.app.config.StrictRouting && len(c.detectionPathBuffer) > 1 && c.detectionPathBuffer[len(c.detectionPathBuffer)-1] == '/' {
		c.detectionPathBuffer = utils.TrimRightBytes(c.detectionPathBuffer, '/')
	}
	c.detectionPath = c.app.getString(c.detectionPathBuffer)

	// Define the path for dividing routes into areas for fast tree detection, so that fewer routes need to be traversed,
	// since the first three characters area select a list of routes
	c.treePath = c.treePath[0:0]
	if len(c.detectionPath) >= 3 {
		c.treePath = c.detectionPath[:3]
	}
}

// IsProxyTrusted checks trustworthiness of remote ip.
// If EnableTrustedProxyCheck false, it returns true
// IsProxyTrusted can check remote ip by proxy ranges and ip map.
func (c *DefaultCtx) IsProxyTrusted() bool {
	if !c.app.config.EnableTrustedProxyCheck {
		return true
	}

	_, trusted := c.app.config.trustedProxiesMap[c.fasthttp.RemoteIP().String()]
	if trusted {
		return trusted
	}

	for _, ipNet := range c.app.config.trustedProxyRanges {
		if ipNet.Contains(c.fasthttp.RemoteIP()) {
			return true
		}
	}

	return false
}

// IsLocalHost will return true if address is a localhost address.
func (c *DefaultCtx) isLocalHost(address string) bool {
	localHosts := []string{"127.0.0.1", "0.0.0.0", "::1"}
	for _, h := range localHosts {
		if strings.Contains(address, h) {
			return true
		}
	}
	return false
}

// IsFromLocal will return true if request came from local.
func (c *DefaultCtx) IsFromLocal() bool {
	ips := c.IPs()
	if len(ips) == 0 {
		ips = append(ips, c.IP())
	}
	return c.isLocalHost(ips[0])
}

// You can bind body, cookie, headers etc. into the map, map slice, struct easily by using Binding method.
// It gives custom binding support, detailed binding options and more.
// Replacement of: BodyParser, ParamsParser, GetReqHeaders, GetRespHeaders, AllParams, QueryParser, ReqHeaderParser
func (c *DefaultCtx) Bind() *Bind {
	if c.bind == nil {
		c.bind = &Bind{
			ctx:    c,
			should: true,
		}
	}
	return c.bind
}<|MERGE_RESOLUTION|>--- conflicted
+++ resolved
@@ -9,7 +9,6 @@
 	"context"
 	"crypto/tls"
 	"encoding/json"
-	"encoding/xml"
 	"fmt"
 	"io"
 	"mime/multipart"
@@ -31,17 +30,6 @@
 // maxParams defines the maximum number of parameters per route.
 const maxParams = 30
 
-<<<<<<< HEAD
-=======
-// Some constants for BodyParser, QueryParser and ReqHeaderParser.
-const (
-	queryTag     = "query"
-	reqHeaderTag = "reqHeader"
-	bodyTag      = "form"
-	paramsTag    = "params"
-)
-
->>>>>>> 1fec8757
 // userContextKey define the key name for storing context.Context in *fasthttp.RequestCtx
 const userContextKey = "__local_user_context__"
 
@@ -584,7 +572,7 @@
 
 // XML converts any interface or string to XML.
 // This method also sets the content header to application/xml.
-func (c *Ctx) XML(data interface{}) error {
+func (c *DefaultCtx) XML(data any) error {
 	raw, err := c.app.config.XMLEncoder(data)
 	if err != nil {
 		return err
@@ -649,7 +637,7 @@
 }
 
 // ClientHelloInfo return CHI from context
-func (c *Ctx) ClientHelloInfo() *tls.ClientHelloInfo {
+func (c *DefaultCtx) ClientHelloInfo() *tls.ClientHelloInfo {
 	if c.app.tlsHandler != nil {
 		return c.app.tlsHandler.clientHelloInfo
 	}
@@ -711,29 +699,6 @@
 	return defaultString("", defaultValue)
 }
 
-<<<<<<< HEAD
-=======
-// Params is used to get all route parameters.
-// Using Params method to get params.
-func (c *Ctx) AllParams() map[string]string {
-	params := make(map[string]string, len(c.route.Params))
-	for _, param := range c.route.Params {
-		params[param] = c.Params(param)
-	}
-
-	return params
-}
-
-// ParamsParser binds the param string to a struct.
-func (c *Ctx) ParamsParser(out interface{}) error {
-	params := make(map[string][]string, len(c.route.Params))
-	for _, param := range c.route.Params {
-		params[param] = append(params[param], c.Params(param))
-	}
-	return c.parseToStruct(paramsTag, out, params)
-}
-
->>>>>>> 1fec8757
 // ParamsInt is used to get an integer from the route parameters
 // it defaults to zero if the parameter is not found or if the
 // parameter cannot be converted to an integer
