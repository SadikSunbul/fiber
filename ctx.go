// ⚡️ Fiber is an Express inspired web framework written in Go with ☕️
// 🤖 Github Repository: https://github.com/gofiber/fiber
// 📌 API Documentation: https://docs.gofiber.io

package fiber

import (
	"bytes"
	"context"
	"crypto/tls"
	"encoding/json"
	"fmt"
	"io"
	"mime/multipart"
	"net"
	"net/http"
	"path/filepath"
	"strconv"
	"strings"
	"sync"
	"text/template"
	"time"

	"github.com/gofiber/fiber/v3/utils"
	"github.com/savsgio/dictpool"
	"github.com/valyala/bytebufferpool"
	"github.com/valyala/fasthttp"
)

// maxParams defines the maximum number of parameters per route.
const maxParams = 30

// userContextKey define the key name for storing context.Context in *fasthttp.RequestCtx
const userContextKey = "__local_user_context__"

type DefaultCtx struct {
	app                 *App                 // Reference to *App
	route               *Route               // Reference to *Route
	indexRoute          int                  // Index of the current route
	indexHandler        int                  // Index of the current handler
	method              string               // HTTP method
	methodINT           int                  // HTTP method INT equivalent
	baseURI             string               // HTTP base uri
	path                string               // HTTP path with the modifications by the configuration -> string copy from pathBuffer
	pathBuffer          []byte               // HTTP path buffer
	detectionPath       string               // Route detection path                                  -> string copy from detectionPathBuffer
	detectionPathBuffer []byte               // HTTP detectionPath buffer
	treePath            string               // Path for the search in the tree
	pathOriginal        string               // Original HTTP path
	values              [maxParams]string    // Route parameter values
	fasthttp            *fasthttp.RequestCtx // Reference to *fasthttp.RequestCtx
	matched             bool                 // Non use route matched
	viewBindMap         *dictpool.Dict       // Default view map to bind template engine
	bind                *Bind                // Default bind reference
}

// TLSHandler object
type TLSHandler struct {
	clientHelloInfo *tls.ClientHelloInfo
}

// GetClientInfo Callback function to set CHI
func (t *TLSHandler) GetClientInfo(info *tls.ClientHelloInfo) (*tls.Certificate, error) {
	t.clientHelloInfo = info
	return nil, nil
}

// Range data for c.Range
type Range struct {
	Type   string
	Ranges []struct {
		Start int
		End   int
	}
}

// Cookie data for c.Cookie
type Cookie struct {
	Name        string    `json:"name"`
	Value       string    `json:"value"`
	Path        string    `json:"path"`
	Domain      string    `json:"domain"`
	MaxAge      int       `json:"max_age"`
	Expires     time.Time `json:"expires"`
	Secure      bool      `json:"secure"`
	HTTPOnly    bool      `json:"http_only"`
	SameSite    string    `json:"same_site"`
	SessionOnly bool      `json:"session_only"`
}

// Views is the interface that wraps the Render function.
type Views interface {
	Load() error
	Render(io.Writer, string, any, ...string) error
}

// Accepts checks if the specified extensions or content types are acceptable.
func (c *DefaultCtx) Accepts(offers ...string) string {
	if len(offers) == 0 {
		return ""
	}
	header := c.Get(HeaderAccept)
	if header == "" {
		return offers[0]
	}

	spec, commaPos := "", 0
	for len(header) > 0 && commaPos != -1 {
		commaPos = strings.IndexByte(header, ',')
		if commaPos != -1 {
			spec = strings.TrimLeft(header[:commaPos], " ")
		} else {
			spec = strings.TrimLeft(header, " ")
		}
		if factorSign := strings.IndexByte(spec, ';'); factorSign != -1 {
			spec = spec[:factorSign]
		}

		var mimetype string
		for _, offer := range offers {
			if len(offer) == 0 {
				continue
				// Accept: */*
			} else if spec == "*/*" {
				return offer
			}

			if strings.IndexByte(offer, '/') != -1 {
				mimetype = offer // MIME type
			} else {
				mimetype = utils.GetMIME(offer) // extension
			}

			if spec == mimetype {
				// Accept: <MIME_type>/<MIME_subtype>
				return offer
			}

			s := strings.IndexByte(mimetype, '/')
			// Accept: <MIME_type>/*
			if strings.HasPrefix(spec, mimetype[:s]) && (spec[s:] == "/*" || mimetype[s:] == "/*") {
				return offer
			}
		}
		if commaPos != -1 {
			header = header[commaPos+1:]
		}
	}

	return ""
}

// AcceptsCharsets checks if the specified charset is acceptable.
func (c *DefaultCtx) AcceptsCharsets(offers ...string) string {
	return getOffer(c.Get(HeaderAcceptCharset), offers...)
}

// AcceptsEncodings checks if the specified encoding is acceptable.
func (c *DefaultCtx) AcceptsEncodings(offers ...string) string {
	return getOffer(c.Get(HeaderAcceptEncoding), offers...)
}

// AcceptsLanguages checks if the specified language is acceptable.
func (c *DefaultCtx) AcceptsLanguages(offers ...string) string {
	return getOffer(c.Get(HeaderAcceptLanguage), offers...)
}

// App returns the *App reference to the instance of the Fiber application
func (c *DefaultCtx) App() *App {
	return c.app
}

// Append the specified value to the HTTP response header field.
// If the header is not already set, it creates the header with the specified value.
func (c *DefaultCtx) Append(field string, values ...string) {
	if len(values) == 0 {
		return
	}
	h := c.app.getString(c.fasthttp.Response.Header.Peek(field))
	originalH := h
	for _, value := range values {
		if len(h) == 0 {
			h = value
		} else if h != value && !strings.HasPrefix(h, value+",") && !strings.HasSuffix(h, " "+value) &&
			!strings.Contains(h, " "+value+",") {
			h += ", " + value
		}
	}
	if originalH != h {
		c.Set(field, h)
	}
}

// Attachment sets the HTTP response Content-Disposition header field to attachment.
func (c *DefaultCtx) Attachment(filename ...string) {
	if len(filename) > 0 {
		fname := filepath.Base(filename[0])
		c.Type(filepath.Ext(fname))

		c.setCanonical(HeaderContentDisposition, `attachment; filename="`+c.app.quoteString(fname)+`"`)
		return
	}
	c.setCanonical(HeaderContentDisposition, "attachment")
}

// BaseURL returns (protocol + host + base path).
func (c *DefaultCtx) BaseURL() string {
	// TODO: Could be improved: 53.8 ns/op  32 B/op  1 allocs/op
	// Should work like https://codeigniter.com/user_guide/helpers/url_helper.html
	if c.baseURI != "" {
		return c.baseURI
	}
	c.baseURI = c.Scheme() + "://" + c.Hostname()
	return c.baseURI
}

// Body contains the raw body submitted in a POST request.
// Returned value is only valid within the handler. Do not store any references.
// Make copies or use the Immutable setting instead.
func (c *DefaultCtx) Body() []byte {
	var err error
	var encoding string
	var body []byte
	// faster than peek
	c.Request().Header.VisitAll(func(key, value []byte) {
		if utils.UnsafeString(key) == HeaderContentEncoding {
			encoding = utils.UnsafeString(value)
		}
	})

	switch encoding {
	case StrGzip:
		body, err = c.fasthttp.Request.BodyGunzip()
	case StrBr, StrBrotli:
		body, err = c.fasthttp.Request.BodyUnbrotli()
	case StrDeflate:
		body, err = c.fasthttp.Request.BodyInflate()
	default:
		body = c.fasthttp.Request.Body()
	}

	if err != nil {
		return []byte(err.Error())
	}

	return body
}

// ClearCookie expires a specific cookie by key on the client side.
// If no key is provided it expires all cookies that came with the request.
func (c *DefaultCtx) ClearCookie(key ...string) {
	if len(key) > 0 {
		for i := range key {
			c.fasthttp.Response.Header.DelClientCookie(key[i])
		}
		return
	}
	c.fasthttp.Request.Header.VisitAllCookie(func(k, v []byte) {
		c.fasthttp.Response.Header.DelClientCookieBytes(k)
	})
}

// Context returns *fasthttp.RequestCtx that carries a deadline
// a cancellation signal, and other values across API boundaries.
func (c *DefaultCtx) Context() *fasthttp.RequestCtx {
	return c.fasthttp
}

// UserContext returns a context implementation that was set by
// user earlier or returns a non-nil, empty context,if it was not set earlier.
func (c *DefaultCtx) UserContext() context.Context {
	ctx, ok := c.fasthttp.UserValue(userContextKey).(context.Context)
	if !ok {
		ctx = context.Background()
		c.SetUserContext(ctx)
	}

	return ctx
}

// SetUserContext sets a context implementation by user.
func (c *DefaultCtx) SetUserContext(ctx context.Context) {
	c.fasthttp.SetUserValue(userContextKey, ctx)
}

// Cookie sets a cookie by passing a cookie struct.
func (c *DefaultCtx) Cookie(cookie *Cookie) {
	fcookie := fasthttp.AcquireCookie()
	fcookie.SetKey(cookie.Name)
	fcookie.SetValue(cookie.Value)
	fcookie.SetPath(cookie.Path)
	fcookie.SetDomain(cookie.Domain)
	// only set max age and expiry when SessionOnly is false
	// i.e. cookie supposed to last beyond browser session
	// refer: https://developer.mozilla.org/en-US/docs/Web/HTTP/Cookies#define_the_lifetime_of_a_cookie
	if !cookie.SessionOnly {
		fcookie.SetMaxAge(cookie.MaxAge)
		fcookie.SetExpire(cookie.Expires)
	}
	fcookie.SetSecure(cookie.Secure)
	fcookie.SetHTTPOnly(cookie.HTTPOnly)

	switch utils.ToLower(cookie.SameSite) {
	case CookieSameSiteStrictMode:
		fcookie.SetSameSite(fasthttp.CookieSameSiteStrictMode)
	case CookieSameSiteNoneMode:
		fcookie.SetSameSite(fasthttp.CookieSameSiteNoneMode)
	case CookieSameSiteDisabled:
		fcookie.SetSameSite(fasthttp.CookieSameSiteDisabled)
	default:
		fcookie.SetSameSite(fasthttp.CookieSameSiteLaxMode)
	}

	c.fasthttp.Response.Header.SetCookie(fcookie)
	fasthttp.ReleaseCookie(fcookie)
}

// Cookies is used for getting a cookie value by key.
// Defaults to the empty string "" if the cookie doesn't exist.
// If a default value is given, it will return that value if the cookie doesn't exist.
// The returned value is only valid within the handler. Do not store any references.
// Make copies or use the Immutable setting to use the value outside the Handler.
func (c *DefaultCtx) Cookies(key string, defaultValue ...string) string {
	return defaultString(c.app.getString(c.fasthttp.Request.Header.Cookie(key)), defaultValue)
}

// Download transfers the file from path as an attachment.
// Typically, browsers will prompt the user for download.
// By default, the Content-Disposition header filename= parameter is the filepath (this typically appears in the browser dialog).
// Override this default with the filename parameter.
func (c *DefaultCtx) Download(file string, filename ...string) error {
	var fname string
	if len(filename) > 0 {
		fname = filename[0]
	} else {
		fname = filepath.Base(file)
	}
	c.setCanonical(HeaderContentDisposition, `attachment; filename="`+c.app.quoteString(fname)+`"`)
	return c.SendFile(file)
}

// Request return the *fasthttp.Request object
// This allows you to use all fasthttp request methods
// https://godoc.org/github.com/valyala/fasthttp#Request
func (c *DefaultCtx) Request() *fasthttp.Request {
	return &c.fasthttp.Request
}

// Response return the *fasthttp.Response object
// This allows you to use all fasthttp response methods
// https://godoc.org/github.com/valyala/fasthttp#Response
func (c *DefaultCtx) Response() *fasthttp.Response {
	return &c.fasthttp.Response
}

// Format performs content-negotiation on the Accept HTTP header.
// It uses Accepts to select a proper format.
// If the header is not specified or there is no proper format, text/plain is used.
func (c *DefaultCtx) Format(body any) error {
	// Get accepted content type
	accept := c.Accepts("html", "json", "txt", "xml")
	// Set accepted content type
	c.Type(accept)
	// Type convert provided body
	var b string
	switch val := body.(type) {
	case string:
		b = val
	case []byte:
		b = c.app.getString(val)
	default:
		b = fmt.Sprintf("%v", val)
	}

	// Format based on the accept content type
	switch accept {
	case "html":
		return c.SendString("<p>" + b + "</p>")
	case "json":
		return c.JSON(body)
	case "txt":
		return c.SendString(b)
	case "xml":
		return c.XML(body)
	}
	return c.SendString(b)
}

// FormFile returns the first file by key from a MultipartForm.
func (c *DefaultCtx) FormFile(key string) (*multipart.FileHeader, error) {
	return c.fasthttp.FormFile(key)
}

// FormValue returns the first value by key from a MultipartForm.
// Defaults to the empty string "" if the form value doesn't exist.
// If a default value is given, it will return that value if the form value does not exist.
// Returned value is only valid within the handler. Do not store any references.
// Make copies or use the Immutable setting instead.
func (c *DefaultCtx) FormValue(key string, defaultValue ...string) string {
	return defaultString(c.app.getString(c.fasthttp.FormValue(key)), defaultValue)
}

// Fresh returns true when the response is still “fresh” in the client's cache,
// otherwise false is returned to indicate that the client cache is now stale
// and the full response should be sent.
// When a client sends the Cache-Control: no-cache request header to indicate an end-to-end
// reload request, this module will return false to make handling these requests transparent.
// https://github.com/jshttp/fresh/blob/10e0471669dbbfbfd8de65bc6efac2ddd0bfa057/index.js#L33
func (c *DefaultCtx) Fresh() bool {
	// fields
	modifiedSince := c.Get(HeaderIfModifiedSince)
	noneMatch := c.Get(HeaderIfNoneMatch)

	// unconditional request
	if modifiedSince == "" && noneMatch == "" {
		return false
	}

	// Always return stale when Cache-Control: no-cache
	// to support end-to-end reload requests
	// https://tools.ietf.org/html/rfc2616#section-14.9.4
	cacheControl := c.Get(HeaderCacheControl)
	if cacheControl != "" && isNoCache(cacheControl) {
		return false
	}

	// if-none-match
	if noneMatch != "" && noneMatch != "*" {
		etag := c.app.getString(c.fasthttp.Response.Header.Peek(HeaderETag))
		if etag == "" {
			return false
		}
		if c.app.isEtagStale(etag, c.app.getBytes(noneMatch)) {
			return false
		}

		if modifiedSince != "" {
			lastModified := c.app.getString(c.fasthttp.Response.Header.Peek(HeaderLastModified))
			if lastModified != "" {
				lastModifiedTime, err := http.ParseTime(lastModified)
				if err != nil {
					return false
				}
				modifiedSinceTime, err := http.ParseTime(modifiedSince)
				if err != nil {
					return false
				}
				return lastModifiedTime.Before(modifiedSinceTime)
			}
		}
	}
	return true
}

// Get returns the HTTP request header specified by field.
// Field names are case-insensitive
// Returned value is only valid within the handler. Do not store any references.
// Make copies or use the Immutable setting instead.
func (c *DefaultCtx) Get(key string, defaultValue ...string) string {
	return defaultString(c.app.getString(c.fasthttp.Request.Header.Peek(key)), defaultValue)
}

// GetRespHeader returns the HTTP response header specified by field.
// Field names are case-insensitive
// Returned value is only valid within the handler. Do not store any references.
// Make copies or use the Immutable setting instead.
func (c *DefaultCtx) GetRespHeader(key string, defaultValue ...string) string {
	return defaultString(c.app.getString(c.fasthttp.Response.Header.Peek(key)), defaultValue)
}

// Hostname contains the hostname derived from the X-Forwarded-Host or Host HTTP header.
// Returned value is only valid within the handler. Do not store any references.
// Make copies or use the Immutable setting instead.
// Please use Config.EnableTrustedProxyCheck to prevent header spoofing, in case when your app is behind the proxy.
func (c *DefaultCtx) Hostname() string {
	if c.IsProxyTrusted() {
		if host := c.Get(HeaderXForwardedHost); len(host) > 0 {
			return host
		}
	}
	return c.app.getString(c.fasthttp.Request.URI().Host())
}

// Port returns the remote port of the request.
func (c *DefaultCtx) Port() string {
	port := c.fasthttp.RemoteAddr().(*net.TCPAddr).Port
	return strconv.Itoa(port)
}

// IP returns the remote IP address of the request.
// If ProxyHeader and IP Validation is configured, it will parse that header and return the first valid IP address.
// Please use Config.EnableTrustedProxyCheck to prevent header spoofing, in case when your app is behind the proxy.
func (c *DefaultCtx) IP() string {
	if c.IsProxyTrusted() && len(c.app.config.ProxyHeader) > 0 {
		return c.extractIPFromHeader(c.app.config.ProxyHeader)
	}

	return c.fasthttp.RemoteIP().String()
}

<<<<<<< HEAD
// IPs returns an string slice of IP addresses specified in the X-Forwarded-For request header.
func (c *DefaultCtx) IPs() (ips []string) {
	header := c.fasthttp.Request.Header.Peek(HeaderXForwardedFor)
	if len(header) == 0 {
		return
=======
// validateIPIfEnabled will return the input IP when validation is disabled.
// when validation is enabled, it will return an empty string if the input is not a valid IP.
func (c *Ctx) validateIPIfEnabled(ip string) string {
	if c.app.config.EnableIPValidation && net.ParseIP(ip) == nil {
		return ""
>>>>>>> 87faeda5
	}
	return ip
}

// extractIPsFromHeader will return a slice of IPs it found given a header name in the order they appear.
// When IP validation is enabled, any invalid IPs will be omitted.
func (c *Ctx) extractIPsFromHeader(header string) (ipsFound []string) {
	headerValue := c.Get(header)

	// try to gather IPs in the input with minimal allocations to improve performance
	ips := make([]string, bytes.Count([]byte(headerValue), []byte(","))+1)
	var commaPos, i, validCount int
	for {
		commaPos = bytes.IndexByte([]byte(headerValue), ',')
		if commaPos != -1 {
<<<<<<< HEAD
			ips[i] = strings.Trim(c.app.getString(header[:commaPos]), " ")
			header, i = header[commaPos+1:], i+1
		} else {
			ips[i] = strings.Trim(c.app.getString(header), " ")
			return
=======
			ips[i] = c.validateIPIfEnabled(utils.Trim(headerValue[:commaPos], ' '))
			if ips[i] != "" {
				validCount++
			}
			headerValue, i = headerValue[commaPos+1:], i+1
		} else {
			ips[i] = c.validateIPIfEnabled(utils.Trim(headerValue, ' '))
			if ips[i] != "" {
				validCount++
			}
			break
		}
	}

	// filter out any invalid IP(s) that we found
	if len(ips) == validCount {
		ipsFound = ips
	} else {
		ipsFound = make([]string, validCount)
		var validIndex int
		for n := range ips {
			if ips[n] != "" {
				ipsFound[validIndex] = ips[n]
				validIndex++
			}
>>>>>>> 87faeda5
		}
	}
	return
}

// extractIPFromHeader will attempt to pull the real client IP from the given header when IP validation is enabled.
// currently, it will return the first valid IP address in header.
// when IP validation is disabled, it will simply return the value of the header without any inspection.
func (c *Ctx) extractIPFromHeader(header string) string {
	if c.app.config.EnableIPValidation {
		// extract all IPs from the header's value
		ips := c.extractIPsFromHeader(header)

		// since X-Forwarded-For has no RFC, it's really up to the proxy to decide whether to append
		// or prepend IPs to this list. For example, the AWS ALB will prepend but the F5 BIG-IP will append ;(
		// for now lets just go with the first value in the list...
		if len(ips) > 0 {
			return ips[0]
		}

		// return the IP from the stack if we could not find any valid Ips
		return c.fasthttp.RemoteIP().String()
	}

	// default behaviour if IP validation is not enabled is just to return whatever value is
	// in the proxy header. Even if it is empty or invalid
	return c.Get(c.app.config.ProxyHeader)
}

// IPs returns a string slice of IP addresses specified in the X-Forwarded-For request header.
// When IP validation is enabled, only valid IPs are returned.
func (c *Ctx) IPs() (ips []string) {
	return c.extractIPsFromHeader(HeaderXForwardedFor)
}

// Is returns the matching content type,
// if the incoming request's Content-Type HTTP header field matches the MIME type specified by the type parameter
func (c *DefaultCtx) Is(extension string) bool {
	extensionHeader := utils.GetMIME(extension)
	if extensionHeader == "" {
		return false
	}

	return strings.HasPrefix(
		strings.TrimLeft(utils.UnsafeString(c.fasthttp.Request.Header.ContentType()), " "),
		extensionHeader,
	)
}

// JSON converts any interface or string to JSON.
// Array and slice values encode as JSON arrays,
// except that []byte encodes as a base64-encoded string,
// and a nil slice encodes as the null JSON value.
// This method also sets the content header to application/json.
func (c *DefaultCtx) JSON(data any) error {
	raw, err := c.app.config.JSONEncoder(data)
	if err != nil {
		return err
	}
	c.fasthttp.Response.SetBodyRaw(raw)
	c.fasthttp.Response.Header.SetContentType(MIMEApplicationJSON)
	return nil
}

// JSONP sends a JSON response with JSONP support.
// This method is identical to JSON, except that it opts-in to JSONP callback support.
// By default, the callback name is simply callback.
func (c *DefaultCtx) JSONP(data any, callback ...string) error {
	raw, err := json.Marshal(data)
	if err != nil {
		return err
	}

	var result, cb string

	if len(callback) > 0 {
		cb = callback[0]
	} else {
		cb = "callback"
	}

	result = cb + "(" + c.app.getString(raw) + ");"

	c.setCanonical(HeaderXContentTypeOptions, "nosniff")
	c.fasthttp.Response.Header.SetContentType(MIMEApplicationJavaScriptCharsetUTF8)
	return c.SendString(result)
}

// XML converts any interface or string to XML.
// This method also sets the content header to application/xml.
func (c *DefaultCtx) XML(data any) error {
	raw, err := c.app.config.XMLEncoder(data)
	if err != nil {
		return err
	}
	c.fasthttp.Response.SetBodyRaw(raw)
	c.fasthttp.Response.Header.SetContentType(MIMEApplicationXML)
	return nil
}

// Links joins the links followed by the property to populate the response's Link HTTP header field.
func (c *DefaultCtx) Links(link ...string) {
	if len(link) == 0 {
		return
	}
	bb := bytebufferpool.Get()
	for i := range link {
		if i%2 == 0 {
			_ = bb.WriteByte('<')
			_, _ = bb.WriteString(link[i])
			_ = bb.WriteByte('>')
		} else {
			_, _ = bb.WriteString(`; rel="` + link[i] + `",`)
		}
	}
	c.setCanonical(HeaderLink, strings.TrimRight(c.app.getString(bb.Bytes()), ","))
	bytebufferpool.Put(bb)
}

// Locals makes it possible to pass any values under string keys scoped to the request
// and therefore available to all following routes that match the request.
func (c *DefaultCtx) Locals(key string, value ...any) (val any) {
	if len(value) == 0 {
		return c.fasthttp.UserValue(key)
	}
	c.fasthttp.SetUserValue(key, value[0])
	return value[0]
}

// Location sets the response Location HTTP header to the specified path parameter.
func (c *DefaultCtx) Location(path string) {
	c.setCanonical(HeaderLocation, path)
}

// Method contains a string corresponding to the HTTP method of the request: GET, POST, PUT and so on.
func (c *DefaultCtx) Method(override ...string) string {
	if len(override) > 0 {
		method := utils.ToUpper(override[0])
		mINT := methodInt(method)
		if mINT == -1 {
			return c.method
		}
		c.method = method
		c.methodINT = mINT
	}
	return c.method
}

// MultipartForm parse form entries from binary.
// This returns a map[string][]string, so given a key the value will be a string slice.
func (c *DefaultCtx) MultipartForm() (*multipart.Form, error) {
	return c.fasthttp.MultipartForm()
}

// ClientHelloInfo return CHI from context
func (c *DefaultCtx) ClientHelloInfo() *tls.ClientHelloInfo {
	if c.app.tlsHandler != nil {
		return c.app.tlsHandler.clientHelloInfo
	}

	return nil
}

// Next executes the next method in the stack that matches the current route.
func (c *DefaultCtx) Next() (err error) {
	// Increment handler index
	c.indexHandler++
	// Did we executed all route handlers?
	if c.indexHandler < len(c.route.Handlers) {
		// Continue route stack
		err = c.route.Handlers[c.indexHandler](c)
	} else {
		// Continue handler stack
		_, err = c.app.next(c, c.app.newCtxFunc != nil)
	}
	return err
}

// RestartRouting instead of going to the next handler. This may be usefull after
// changing the request path. Note that handlers might be executed again.
func (c *DefaultCtx) RestartRouting() error {
	c.indexRoute = -1
	_, err := c.app.next(c, c.app.newCtxFunc != nil)
	return err
}

// OriginalURL contains the original request URL.
// Returned value is only valid within the handler. Do not store any references.
// Make copies or use the Immutable setting to use the value outside the Handler.
func (c *DefaultCtx) OriginalURL() string {
	return c.app.getString(c.fasthttp.Request.Header.RequestURI())
}

// Params is used to get the route parameters.
// Defaults to empty string "" if the param doesn't exist.
// If a default value is given, it will return that value if the param doesn't exist.
// Returned value is only valid within the handler. Do not store any references.
// Make copies or use the Immutable setting to use the value outside the Handler.
func (c *DefaultCtx) Params(key string, defaultValue ...string) string {
	if key == "*" || key == "+" {
		key += "1"
	}
	for i := range c.route.Params {
		if len(key) != len(c.route.Params[i]) {
			continue
		}
		if c.route.Params[i] == key || (!c.app.config.CaseSensitive && utils.EqualFold(c.route.Params[i], key)) {
			// in case values are not here
			if len(c.values) <= i || len(c.values[i]) == 0 {
				break
			}
			return c.values[i]
		}
	}
	return defaultString("", defaultValue)
}

// ParamsInt is used to get an integer from the route parameters
// it defaults to zero if the parameter is not found or if the
// parameter cannot be converted to an integer
// If a default value is given, it will return that value in case the param
// doesn't exist or cannot be converted to an integer
func (c *DefaultCtx) ParamsInt(key string, defaultValue ...int) (int, error) {
	// Use Atoi to convert the param to an int or return zero and an error
	value, err := strconv.Atoi(c.Params(key))
	if err != nil {
		if len(defaultValue) > 0 {
			return defaultValue[0], nil
		} else {
			return 0, err
		}
	}

	return value, nil
}

// Path returns the path part of the request URL.
// Optionally, you could override the path.
func (c *DefaultCtx) Path(override ...string) string {
	if len(override) != 0 && c.path != override[0] {
		// Set new path to context
		c.pathOriginal = override[0]

		// Set new path to request context
		c.fasthttp.Request.URI().SetPath(c.pathOriginal)
		// Prettify path
		c.configDependentPaths()
	}
	return c.path
}

// Scheme contains the request scheme string: http or https for TLS requests.
// Use Config.EnableTrustedProxyCheck to prevent header spoofing, in case when your app is behind the proxy.
func (c *DefaultCtx) Scheme() string {
	if c.fasthttp.IsTLS() {
		return "https"
	}
	scheme := "http"
	if !c.IsProxyTrusted() {
		return scheme
	}
	c.fasthttp.Request.Header.VisitAll(func(key, val []byte) {
		if len(key) < 12 {
			return // X-Forwarded-
		} else if bytes.HasPrefix(key, []byte("X-Forwarded-")) {
			if bytes.Equal(key, []byte(HeaderXForwardedProto)) {
				scheme = c.app.getString(val)
			} else if bytes.Equal(key, []byte(HeaderXForwardedProtocol)) {
				scheme = c.app.getString(val)
			} else if bytes.Equal(key, []byte(HeaderXForwardedSsl)) && bytes.Equal(val, []byte("on")) {
				scheme = "https"
			}
		} else if bytes.Equal(key, []byte(HeaderXUrlScheme)) {
			scheme = c.app.getString(val)
		}
	})
	return scheme
}

// Protocol returns the HTTP protocol of request: HTTP/1.1 and HTTP/2.
func (c *DefaultCtx) Protocol() string {
	return utils.UnsafeString(c.fasthttp.Request.Header.Protocol())
}

// Query returns the query string parameter in the url.
// Defaults to empty string "" if the query doesn't exist.
// If a default value is given, it will return that value if the query doesn't exist.
// Returned value is only valid within the handler. Do not store any references.
// Make copies or use the Immutable setting to use the value outside the Handler.
func (c *DefaultCtx) Query(key string, defaultValue ...string) string {
	return defaultString(c.app.getString(c.fasthttp.QueryArgs().Peek(key)), defaultValue)
}

// Range returns a struct containing the type and a slice of ranges.
func (c *DefaultCtx) Range(size int) (rangeData Range, err error) {
	rangeStr := c.Get(HeaderRange)
	if rangeStr == "" || !strings.Contains(rangeStr, "=") {
		err = ErrRangeMalformed
		return
	}
	data := strings.Split(rangeStr, "=")
	if len(data) != 2 {
		err = ErrRangeMalformed
		return
	}
	rangeData.Type = data[0]
	arr := strings.Split(data[1], ",")
	for i := 0; i < len(arr); i++ {
		item := strings.Split(arr[i], "-")
		if len(item) == 1 {
			err = ErrRangeMalformed
			return
		}
		start, startErr := strconv.Atoi(item[0])
		end, endErr := strconv.Atoi(item[1])
		if startErr != nil { // -nnn
			start = size - end
			end = size - 1
		} else if endErr != nil { // nnn-
			end = size - 1
		}
		if end > size-1 { // limit last-byte-pos to current length
			end = size - 1
		}
		if start > end || start < 0 {
			continue
		}
		rangeData.Ranges = append(rangeData.Ranges, struct {
			Start int
			End   int
		}{
			start,
			end,
		})
	}
	if len(rangeData.Ranges) < 1 {
		err = ErrRangeUnsatisfiable
		return
	}

	return
}

// Redirect to the URL derived from the specified path, with specified status.
// If status is not specified, status defaults to 302 Found.
func (c *DefaultCtx) Redirect(location string, status ...int) error {
	c.setCanonical(HeaderLocation, location)
	if len(status) > 0 {
		c.Status(status[0])
	} else {
		c.Status(StatusFound)
	}
	return nil
}

// Add vars to default view var map binding to template engine.
// Variables are read by the Render method and may be overwritten.
func (c *DefaultCtx) BindVars(vars Map) error {
	// init viewBindMap - lazy map
	if c.viewBindMap == nil {
		c.viewBindMap = dictpool.AcquireDict()
	}
	for k, v := range vars {
		c.viewBindMap.Set(k, v)
	}

	return nil
}

// getLocationFromRoute get URL location from route using parameters
func (c *DefaultCtx) getLocationFromRoute(route Route, params Map) (string, error) {
	buf := bytebufferpool.Get()
	for _, segment := range route.routeParser.segs {
		if !segment.IsParam {
			_, err := buf.WriteString(segment.Const)
			if err != nil {
				return "", err
			}
			continue
		}

		for key, val := range params {
			isSame := key == segment.ParamName || (!c.app.config.CaseSensitive && utils.EqualFold(key, segment.ParamName))
			isGreedy := (segment.IsGreedy && len(key) == 1 && isInCharset(key[0], greedyParameters))
			if isSame || isGreedy {
				_, err := buf.WriteString(utils.ToString(val))
				if err != nil {
					return "", err
				}
			}
		}
	}
	location := buf.String()
	// release buffer
	bytebufferpool.Put(buf)
	return location, nil
}

// GetRouteURL generates URLs to named routes, with parameters. URLs are relative, for example: "/user/1831"
func (c *DefaultCtx) GetRouteURL(routeName string, params Map) (string, error) {
	return c.getLocationFromRoute(c.App().GetRoute(routeName), params)
}

// RedirectToRoute to the Route registered in the app with appropriate parameters
// If status is not specified, status defaults to 302 Found.
// If you want to send queries to route, you must add "queries" key typed as map[string]string to params.
func (c *DefaultCtx) RedirectToRoute(routeName string, params Map, status ...int) error {
	location, err := c.getLocationFromRoute(c.App().GetRoute(routeName), params)
	if err != nil {
		return err
	}

	// Check queries
	if queries, ok := params["queries"].(map[string]string); ok {
		queryText := bytebufferpool.Get()
		defer bytebufferpool.Put(queryText)

		i := 1
		for k, v := range queries {
			_, _ = queryText.WriteString(k + "=" + v)

			if i != len(queries) {
				_, _ = queryText.WriteString("&")
			}
			i++
		}

		return c.Redirect(location+"?"+queryText.String(), status...)
	}
	return c.Redirect(location, status...)
}

// RedirectBack to the URL to referer
// If status is not specified, status defaults to 302 Found.
func (c *DefaultCtx) RedirectBack(fallback string, status ...int) error {
	location := c.Get(HeaderReferer)
	if location == "" {
		location = fallback
	}
	return c.Redirect(location, status...)
}

// Render a template with data and sends a text/html response.
// We support the following engines: https://github.com/gofiber/template
func (c *DefaultCtx) Render(name string, bind Map, layouts ...string) error {
	var err error
	// Get new buffer from pool
	buf := bytebufferpool.Get()
	defer bytebufferpool.Put(buf)

	// Pass-locals-to-views & bind
	c.renderExtensions(bind)

	rendered := false
	for prefix, app := range c.app.appList {
		if prefix == "" || strings.Contains(c.OriginalURL(), prefix) {
			if len(layouts) == 0 && app.config.ViewsLayout != "" {
				layouts = []string{
					app.config.ViewsLayout,
				}
			}

			// Render template from Views
			if app.config.Views != nil {
				if err := app.config.Views.Render(buf, name, bind, layouts...); err != nil {
					return err
				}

				rendered = true
				break
			}
		}
	}

	if !rendered {
		// Render raw template using 'name' as filepath if no engine is set
		var tmpl *template.Template
		if _, err = readContent(buf, name); err != nil {
			return err
		}
		// Parse template
		if tmpl, err = template.New("").Parse(c.app.getString(buf.Bytes())); err != nil {
			return err
		}
		buf.Reset()
		// Render template
		if err = tmpl.Execute(buf, bind); err != nil {
			return err
		}
	}

	// Set Content-Type to text/html
	c.fasthttp.Response.Header.SetContentType(MIMETextHTMLCharsetUTF8)
	// Set rendered template to body
	c.fasthttp.Response.SetBody(buf.Bytes())
	// Return err if exist
	return err
}

func (c *DefaultCtx) renderExtensions(bind Map) {
	// Bind view map
	if c.viewBindMap != nil {
		for _, v := range c.viewBindMap.D {
			bind[v.Key] = v.Value
		}
	}

	// Check if the PassLocalsToViews option is enabled (by default it is disabled)
	if c.app.config.PassLocalsToViews {
		// Loop through each local and set it in the map
		c.fasthttp.VisitUserValues(func(key []byte, val any) {
			// check if bindMap doesn't contain the key
			if _, ok := bind[utils.UnsafeString(key)]; !ok {
				// Set the key and value in the bindMap
				bind[utils.UnsafeString(key)] = val
			}
		})
	}
}

// Route returns the matched Route struct.
func (c *DefaultCtx) Route() *Route {
	if c.route == nil {
		// Fallback for fasthttp error handler
		return &Route{
			path:     c.pathOriginal,
			Path:     c.pathOriginal,
			Method:   c.method,
			Handlers: make([]Handler, 0),
			Params:   make([]string, 0),
		}
	}
	return c.route
}

// SaveFile saves any multipart file to disk.
func (c *DefaultCtx) SaveFile(fileheader *multipart.FileHeader, path string) error {
	return fasthttp.SaveMultipartFile(fileheader, path)
}

// SaveFileToStorage saves any multipart file to an external storage system.
func (c *DefaultCtx) SaveFileToStorage(fileheader *multipart.FileHeader, path string, storage Storage) error {
	file, err := fileheader.Open()
	if err != nil {
		return err
	}

	content, err := io.ReadAll(file)
	if err != nil {
		return err
	}

	return storage.Set(path, content, 0)
}

// Secure returns a boolean property, that is true, if a TLS connection is established.
func (c *DefaultCtx) Secure() bool {
	return c.fasthttp.IsTLS()
}

// Send sets the HTTP response body without copying it.
// From this point onward the body argument must not be changed.
func (c *DefaultCtx) Send(body []byte) error {
	// Write response body
	c.fasthttp.Response.SetBodyRaw(body)
	return nil
}

var (
	sendFileOnce    sync.Once
	sendFileFS      *fasthttp.FS
	sendFileHandler fasthttp.RequestHandler
)

// SendFile transfers the file from the given path.
// The file is not compressed by default, enable this by passing a 'true' argument
// Sets the Content-Type response HTTP header field based on the filenames extension.
func (c *DefaultCtx) SendFile(file string, compress ...bool) error {
	// Save the filename, we will need it in the error message if the file isn't found
	filename := file

	// https://github.com/valyala/fasthttp/blob/c7576cc10cabfc9c993317a2d3f8355497bea156/fs.go#L129-L134
	sendFileOnce.Do(func() {
		sendFileFS = &fasthttp.FS{
			Root:                 "",
			AllowEmptyRoot:       true,
			GenerateIndexPages:   false,
			AcceptByteRange:      true,
			Compress:             true,
			CompressedFileSuffix: c.app.config.CompressedFileSuffix,
			CacheDuration:        10 * time.Second,
			IndexNames:           []string{"index.html"},
			PathNotFound: func(ctx *fasthttp.RequestCtx) {
				ctx.Response.SetStatusCode(StatusNotFound)
			},
		}
		sendFileHandler = sendFileFS.NewRequestHandler()
	})

	// Keep original path for mutable params
	c.pathOriginal = utils.CopyString(c.pathOriginal)
	// Disable compression
	if len(compress) == 0 || !compress[0] {
		// https://github.com/valyala/fasthttp/blob/7cc6f4c513f9e0d3686142e0a1a5aa2f76b3194a/fs.go#L55
		c.fasthttp.Request.Header.Del(HeaderAcceptEncoding)
	}
	// copy of https://github.com/valyala/fasthttp/blob/7cc6f4c513f9e0d3686142e0a1a5aa2f76b3194a/fs.go#L103-L121 with small adjustments
	if len(file) == 0 || !filepath.IsAbs(file) {
		// extend relative path to absolute path
		hasTrailingSlash := len(file) > 0 && (file[len(file)-1] == '/' || file[len(file)-1] == '\\')

		var err error
		file = filepath.FromSlash(file)
		if file, err = filepath.Abs(file); err != nil {
			return err
		}
		if hasTrailingSlash {
			file += "/"
		}
	}
	// convert the path to forward slashes regardless the OS in order to set the URI properly
	// the handler will convert back to OS path separator before opening the file
	file = filepath.ToSlash(file)

	// Restore the original requested URL
	originalURL := utils.CopyString(c.OriginalURL())
	defer c.fasthttp.Request.SetRequestURI(originalURL)
	// Set new URI for fileHandler
	c.fasthttp.Request.SetRequestURI(file)
	// Save status code
	status := c.fasthttp.Response.StatusCode()
	// Serve file
	sendFileHandler(c.fasthttp)
	// Get the status code which is set by fasthttp
	fsStatus := c.fasthttp.Response.StatusCode()
	// Set the status code set by the user if it is different from the fasthttp status code and 200
	if status != fsStatus && status != StatusOK {
		c.Status(status)
	}
	// Check for error
	if status != StatusNotFound && fsStatus == StatusNotFound {
		return NewError(StatusNotFound, fmt.Sprintf("sendfile: file %s not found", filename))
	}
	return nil
}

// SendStatus sets the HTTP status code and if the response body is empty,
// it sets the correct status message in the body.
func (c *DefaultCtx) SendStatus(status int) error {
	c.Status(status)

	// Only set status body when there is no response body
	if len(c.fasthttp.Response.Body()) == 0 {
		return c.SendString(utils.StatusMessage(status))
	}

	return nil
}

// SendString sets the HTTP response body for string types.
// This means no type assertion, recommended for faster performance
func (c *DefaultCtx) SendString(body string) error {
	c.fasthttp.Response.SetBodyString(body)

	return nil
}

// SendStream sets response body stream and optional body size.
func (c *DefaultCtx) SendStream(stream io.Reader, size ...int) error {
	if len(size) > 0 && size[0] >= 0 {
		c.fasthttp.Response.SetBodyStream(stream, size[0])
	} else {
		c.fasthttp.Response.SetBodyStream(stream, -1)
		c.setCanonical(HeaderContentLength, strconv.Itoa(len(c.fasthttp.Response.Body())))
	}

	return nil
}

// Set sets the response's HTTP header field to the specified key, value.
func (c *DefaultCtx) Set(key string, val string) {
	c.fasthttp.Response.Header.Set(key, val)
}

func (c *DefaultCtx) setCanonical(key string, val string) {
	c.fasthttp.Response.Header.SetCanonical(utils.UnsafeBytes(key), utils.UnsafeBytes(val))
}

// Subdomains returns a string slice of subdomains in the domain name of the request.
// The subdomain offset, which defaults to 2, is used for determining the beginning of the subdomain segments.
func (c *DefaultCtx) Subdomains(offset ...int) []string {
	o := 2
	if len(offset) > 0 {
		o = offset[0]
	}
	subdomains := strings.Split(c.Hostname(), ".")
	l := len(subdomains) - o
	// Check index to avoid slice bounds out of range panic
	if l < 0 {
		l = len(subdomains)
	}
	subdomains = subdomains[:l]
	return subdomains
}

// Stale is not implemented yet, pull requests are welcome!
func (c *DefaultCtx) Stale() bool {
	return !c.Fresh()
}

// Status sets the HTTP status for the response.
// This method is chainable.
func (c *DefaultCtx) Status(status int) Ctx {
	c.fasthttp.Response.SetStatusCode(status)
	return c
}

// String returns unique string representation of the ctx.
//
// The returned value may be useful for logging.
func (c *DefaultCtx) String() string {
	return fmt.Sprintf(
		"#%016X - %s <-> %s - %s %s",
		c.fasthttp.ID(),
		c.fasthttp.LocalAddr(),
		c.fasthttp.RemoteAddr(),
		c.fasthttp.Request.Header.Method(),
		c.fasthttp.URI().FullURI(),
	)
}

// Type sets the Content-Type HTTP header to the MIME type specified by the file extension.
func (c *DefaultCtx) Type(extension string, charset ...string) Ctx {
	if len(charset) > 0 {
		c.fasthttp.Response.Header.SetContentType(utils.GetMIME(extension) + "; charset=" + charset[0])
	} else {
		c.fasthttp.Response.Header.SetContentType(utils.GetMIME(extension))
	}
	return c
}

// Vary adds the given header field to the Vary response header.
// This will append the header, if not already listed, otherwise leaves it listed in the current location.
func (c *DefaultCtx) Vary(fields ...string) {
	c.Append(HeaderVary, fields...)
}

// Write appends p into response body.
func (c *DefaultCtx) Write(p []byte) (int, error) {
	c.fasthttp.Response.AppendBody(p)
	return len(p), nil
}

// Writef appends f & a into response body writer.
func (c *DefaultCtx) Writef(f string, a ...any) (int, error) {
	return fmt.Fprintf(c.fasthttp.Response.BodyWriter(), f, a...)
}

// WriteString appends s to response body.
func (c *DefaultCtx) WriteString(s string) (int, error) {
	c.fasthttp.Response.AppendBodyString(s)
	return len(s), nil
}

// XHR returns a Boolean property, that is true, if the request's X-Requested-With header field is XMLHttpRequest,
// indicating that the request was issued by a client library (such as jQuery).
func (c *DefaultCtx) XHR() bool {
	return utils.EqualFold(c.Get(HeaderXRequestedWith), "xmlhttprequest")
}

// configDependentPaths set paths for route recognition and prepared paths for the user,
// here the features for caseSensitive, decoded paths, strict paths are evaluated
func (c *DefaultCtx) configDependentPaths() {
	c.pathBuffer = append(c.pathBuffer[0:0], c.pathOriginal...)
	// If UnescapePath enabled, we decode the path and save it for the framework user
	if c.app.config.UnescapePath {
		c.pathBuffer = fasthttp.AppendUnquotedArg(c.pathBuffer[:0], c.pathBuffer)
	}
	c.path = c.app.getString(c.pathBuffer)

	// another path is specified which is for routing recognition only
	// use the path that was changed by the previous configuration flags
	c.detectionPathBuffer = append(c.detectionPathBuffer[0:0], c.pathBuffer...)
	// If CaseSensitive is disabled, we lowercase the original path
	if !c.app.config.CaseSensitive {
		c.detectionPathBuffer = utils.ToLowerBytes(c.detectionPathBuffer)
	}
	// If StrictRouting is disabled, we strip all trailing slashes
	if !c.app.config.StrictRouting && len(c.detectionPathBuffer) > 1 && c.detectionPathBuffer[len(c.detectionPathBuffer)-1] == '/' {
		c.detectionPathBuffer = bytes.TrimRight(c.detectionPathBuffer, "/")
	}
	c.detectionPath = c.app.getString(c.detectionPathBuffer)

	// Define the path for dividing routes into areas for fast tree detection, so that fewer routes need to be traversed,
	// since the first three characters area select a list of routes
	c.treePath = c.treePath[0:0]
	if len(c.detectionPath) >= 3 {
		c.treePath = c.detectionPath[:3]
	}
}

// IsProxyTrusted checks trustworthiness of remote ip.
// If EnableTrustedProxyCheck false, it returns true
// IsProxyTrusted can check remote ip by proxy ranges and ip map.
func (c *DefaultCtx) IsProxyTrusted() bool {
	if !c.app.config.EnableTrustedProxyCheck {
		return true
	}

	_, trusted := c.app.config.trustedProxiesMap[c.fasthttp.RemoteIP().String()]
	if trusted {
		return trusted
	}

	for _, ipNet := range c.app.config.trustedProxyRanges {
		if ipNet.Contains(c.fasthttp.RemoteIP()) {
			return true
		}
	}

	return false
}

// IsLocalHost will return true if address is a localhost address.
func (c *DefaultCtx) isLocalHost(address string) bool {
	localHosts := []string{"127.0.0.1", "0.0.0.0", "::1"}
	for _, h := range localHosts {
		if strings.Contains(address, h) {
			return true
		}
	}
	return false
}

// IsFromLocal will return true if request came from local.
func (c *DefaultCtx) IsFromLocal() bool {
	ips := c.IPs()
	if len(ips) == 0 {
		ips = append(ips, c.IP())
	}
	return c.isLocalHost(ips[0])
}

// You can bind body, cookie, headers etc. into the map, map slice, struct easily by using Binding method.
// It gives custom binding support, detailed binding options and more.
// Replacement of: BodyParser, ParamsParser, GetReqHeaders, GetRespHeaders, AllParams, QueryParser, ReqHeaderParser
func (c *DefaultCtx) Bind() *Bind {
	if c.bind == nil {
		c.bind = &Bind{
			ctx:    c,
			should: true,
		}
	}
	return c.bind
}<|MERGE_RESOLUTION|>--- conflicted
+++ resolved
@@ -498,26 +498,18 @@
 	return c.fasthttp.RemoteIP().String()
 }
 
-<<<<<<< HEAD
-// IPs returns an string slice of IP addresses specified in the X-Forwarded-For request header.
-func (c *DefaultCtx) IPs() (ips []string) {
-	header := c.fasthttp.Request.Header.Peek(HeaderXForwardedFor)
-	if len(header) == 0 {
-		return
-=======
 // validateIPIfEnabled will return the input IP when validation is disabled.
 // when validation is enabled, it will return an empty string if the input is not a valid IP.
-func (c *Ctx) validateIPIfEnabled(ip string) string {
+func (c *DefaultCtx) validateIPIfEnabled(ip string) string {
 	if c.app.config.EnableIPValidation && net.ParseIP(ip) == nil {
 		return ""
->>>>>>> 87faeda5
 	}
 	return ip
 }
 
 // extractIPsFromHeader will return a slice of IPs it found given a header name in the order they appear.
 // When IP validation is enabled, any invalid IPs will be omitted.
-func (c *Ctx) extractIPsFromHeader(header string) (ipsFound []string) {
+func (c *DefaultCtx) extractIPsFromHeader(header string) (ipsFound []string) {
 	headerValue := c.Get(header)
 
 	// try to gather IPs in the input with minimal allocations to improve performance
@@ -526,20 +518,13 @@
 	for {
 		commaPos = bytes.IndexByte([]byte(headerValue), ',')
 		if commaPos != -1 {
-<<<<<<< HEAD
-			ips[i] = strings.Trim(c.app.getString(header[:commaPos]), " ")
-			header, i = header[commaPos+1:], i+1
-		} else {
-			ips[i] = strings.Trim(c.app.getString(header), " ")
-			return
-=======
-			ips[i] = c.validateIPIfEnabled(utils.Trim(headerValue[:commaPos], ' '))
+			ips[i] = c.validateIPIfEnabled(strings.Trim(headerValue[:commaPos], " "))
 			if ips[i] != "" {
 				validCount++
 			}
 			headerValue, i = headerValue[commaPos+1:], i+1
 		} else {
-			ips[i] = c.validateIPIfEnabled(utils.Trim(headerValue, ' '))
+			ips[i] = c.validateIPIfEnabled(strings.Trim(headerValue, " "))
 			if ips[i] != "" {
 				validCount++
 			}
@@ -558,7 +543,6 @@
 				ipsFound[validIndex] = ips[n]
 				validIndex++
 			}
->>>>>>> 87faeda5
 		}
 	}
 	return
@@ -567,7 +551,7 @@
 // extractIPFromHeader will attempt to pull the real client IP from the given header when IP validation is enabled.
 // currently, it will return the first valid IP address in header.
 // when IP validation is disabled, it will simply return the value of the header without any inspection.
-func (c *Ctx) extractIPFromHeader(header string) string {
+func (c *DefaultCtx) extractIPFromHeader(header string) string {
 	if c.app.config.EnableIPValidation {
 		// extract all IPs from the header's value
 		ips := c.extractIPsFromHeader(header)
@@ -590,7 +574,7 @@
 
 // IPs returns a string slice of IP addresses specified in the X-Forwarded-For request header.
 // When IP validation is enabled, only valid IPs are returned.
-func (c *Ctx) IPs() (ips []string) {
+func (c *DefaultCtx) IPs() (ips []string) {
 	return c.extractIPsFromHeader(HeaderXForwardedFor)
 }
 
