// ⚡️ Fiber is an Express inspired web framework written in Go with ☕️
// 🤖 Github Repository: https://github.com/gofiber/fiber
// 📌 API Documentation: https://docs.gofiber.io

//nolint:bodyclose // Much easier to just ignore memory leaks in tests
package fiber

import (
	"errors"
	"io"
	"net/http"
	"net/http/httptest"
	"testing"

	"github.com/stretchr/testify/require"
)

// go test -run Test_App_Mount
func Test_App_Mount(t *testing.T) {
	t.Parallel()
	micro := New()
	micro.Get("/doe", func(c Ctx) error {
		return c.SendStatus(StatusOK)
	})

	app := New()
<<<<<<< HEAD
	app.Use("/john", micro)
	resp, err := app.Test(httptest.NewRequest(MethodGet, "/john/doe", nil))
	require.Equal(t, nil, err, "app.Test(req)")
	require.Equal(t, 200, resp.StatusCode, "Status code")
	require.Equal(t, uint32(1), app.handlersCount)
=======
	app.Mount("/john", micro)
	resp, err := app.Test(httptest.NewRequest(MethodGet, "/john/doe", http.NoBody))
	utils.AssertEqual(t, nil, err, "app.Test(req)")
	utils.AssertEqual(t, 200, resp.StatusCode, "Status code")
	utils.AssertEqual(t, uint32(2), app.handlersCount)
>>>>>>> e91b02b3
}

func Test_App_Mount_RootPath_Nested(t *testing.T) {
	t.Parallel()
	app := New()
	dynamic := New()
	apiserver := New()

	apiroutes := apiserver.Group("/v1")
	apiroutes.Get("/home", func(c Ctx) error {
		return c.SendString("home")
	})

	dynamic.Use("/api", apiserver)
	app.Use("/", dynamic)

<<<<<<< HEAD
	resp, err := app.Test(httptest.NewRequest(MethodGet, "/api/v1/home", nil))
	require.NoError(t, err, "app.Test(req)")
	require.Equal(t, 200, resp.StatusCode, "Status code")
	require.Equal(t, uint32(1), app.handlersCount)
=======
	resp, err := app.Test(httptest.NewRequest(MethodGet, "/api/v1/home", http.NoBody))
	utils.AssertEqual(t, nil, err, "app.Test(req)")
	utils.AssertEqual(t, 200, resp.StatusCode, "Status code")
	utils.AssertEqual(t, uint32(2), app.handlersCount)
>>>>>>> e91b02b3
}

// go test -run Test_App_Mount_Nested
func Test_App_Mount_Nested(t *testing.T) {
	t.Parallel()
	app := New()
	one := New()
	two := New()
	three := New()

	two.Use("/three", three)
	app.Use("/one", one)
	one.Use("/two", two)

	one.Get("/doe", func(c Ctx) error {
		return c.SendStatus(StatusOK)
	})

	two.Get("/nested", func(c Ctx) error {
		return c.SendStatus(StatusOK)
	})

	three.Get("/test", func(c Ctx) error {
		return c.SendStatus(StatusOK)
	})

<<<<<<< HEAD
	resp, err := app.Test(httptest.NewRequest(MethodGet, "/one/doe", nil))
	require.Equal(t, nil, err, "app.Test(req)")
	require.Equal(t, 200, resp.StatusCode, "Status code")

	resp, err = app.Test(httptest.NewRequest(MethodGet, "/one/two/nested", nil))
	require.Equal(t, nil, err, "app.Test(req)")
	require.Equal(t, 200, resp.StatusCode, "Status code")

	resp, err = app.Test(httptest.NewRequest(MethodGet, "/one/two/three/test", nil))
	require.Equal(t, nil, err, "app.Test(req)")
	require.Equal(t, 200, resp.StatusCode, "Status code")

	require.Equal(t, uint32(3), app.handlersCount)
=======
	resp, err := app.Test(httptest.NewRequest(MethodGet, "/one/doe", http.NoBody))
	utils.AssertEqual(t, nil, err, "app.Test(req)")
	utils.AssertEqual(t, 200, resp.StatusCode, "Status code")

	resp, err = app.Test(httptest.NewRequest(MethodGet, "/one/two/nested", http.NoBody))
	utils.AssertEqual(t, nil, err, "app.Test(req)")
	utils.AssertEqual(t, 200, resp.StatusCode, "Status code")

	resp, err = app.Test(httptest.NewRequest(MethodGet, "/one/two/three/test", http.NoBody))
	utils.AssertEqual(t, nil, err, "app.Test(req)")
	utils.AssertEqual(t, 200, resp.StatusCode, "Status code")

	utils.AssertEqual(t, uint32(6), app.handlersCount)
	utils.AssertEqual(t, uint32(6), app.routesCount)
}

// go test -run Test_App_Mount_Express_Behavior
func Test_App_Mount_Express_Behavior(t *testing.T) {
	t.Parallel()
	createTestHandler := func(body string) func(c *Ctx) error {
		return func(c *Ctx) error {
			return c.SendString(body)
		}
	}
	testEndpoint := func(app *App, route, expectedBody string, expectedStatusCode int) {
		resp, err := app.Test(httptest.NewRequest(MethodGet, route, http.NoBody))
		utils.AssertEqual(t, nil, err, "app.Test(req)")
		body, err := io.ReadAll(resp.Body)
		utils.AssertEqual(t, nil, err)
		utils.AssertEqual(t, expectedStatusCode, resp.StatusCode, "Status code")
		utils.AssertEqual(t, expectedBody, string(body), "Unexpected response body")
	}

	app := New()
	subApp := New()
	// app setup
	{
		subApp.Get("/hello", createTestHandler("subapp hello!"))
		subApp.Get("/world", createTestHandler("subapp world!")) // <- wins

		app.Get("/hello", createTestHandler("app hello!")) // <- wins
		app.Mount("/", subApp)                             // <- subApp registration
		app.Get("/world", createTestHandler("app world!"))

		app.Get("/bar", createTestHandler("app bar!"))
		subApp.Get("/bar", createTestHandler("subapp bar!")) // <- wins

		subApp.Get("/foo", createTestHandler("subapp foo!")) // <- wins
		app.Get("/foo", createTestHandler("app foo!"))

		// 404 Handler
		app.Use(func(c *Ctx) error {
			return c.SendStatus(StatusNotFound)
		})
	}
	// expectation check
	testEndpoint(app, "/world", "subapp world!", StatusOK)
	testEndpoint(app, "/hello", "app hello!", StatusOK)
	testEndpoint(app, "/bar", "subapp bar!", StatusOK)
	testEndpoint(app, "/foo", "subapp foo!", StatusOK)
	testEndpoint(app, "/unknown", ErrNotFound.Message, StatusNotFound)

	utils.AssertEqual(t, uint32(17), app.handlersCount)
	utils.AssertEqual(t, uint32(16+9), app.routesCount)
}

// go test -run Test_App_Mount_RoutePositions
func Test_App_Mount_RoutePositions(t *testing.T) {
	t.Parallel()
	testEndpoint := func(app *App, route, expectedBody string) {
		resp, err := app.Test(httptest.NewRequest(MethodGet, route, http.NoBody))
		utils.AssertEqual(t, nil, err, "app.Test(req)")
		body, err := io.ReadAll(resp.Body)
		utils.AssertEqual(t, nil, err)
		utils.AssertEqual(t, StatusOK, resp.StatusCode, "Status code")
		utils.AssertEqual(t, expectedBody, string(body), "Unexpected response body")
	}

	app := New()
	subApp1 := New()
	subApp2 := New()
	// app setup
	{
		app.Use(func(c *Ctx) error {
			// set initial value
			c.Locals("world", "world")
			return c.Next()
		})
		app.Mount("/subApp1", subApp1)
		app.Use(func(c *Ctx) error {
			return c.Next()
		})
		app.Get("/bar", func(c *Ctx) error {
			return c.SendString("ok")
		})
		app.Use(func(c *Ctx) error {
			// is overwritten in case the positioning is not correct
			c.Locals("world", "hello")
			return c.Next()
		})
		methods := subApp2.Group("/subApp2")
		methods.Get("/world", func(c *Ctx) error {
			v, ok := c.Locals("world").(string)
			if !ok {
				panic("unexpected data type")
			}
			return c.SendString(v)
		})
		app.Mount("", subApp2)
	}

	testEndpoint(app, "/subApp2/world", "hello")

	routeStackGET := app.Stack()[0]
	utils.AssertEqual(t, true, routeStackGET[0].use)
	utils.AssertEqual(t, "/", routeStackGET[0].path)

	utils.AssertEqual(t, true, routeStackGET[1].use)
	utils.AssertEqual(t, "/", routeStackGET[1].path)
	utils.AssertEqual(t, true, routeStackGET[0].pos < routeStackGET[1].pos, "wrong position of route 0")

	utils.AssertEqual(t, false, routeStackGET[2].use)
	utils.AssertEqual(t, "/bar", routeStackGET[2].path)
	utils.AssertEqual(t, true, routeStackGET[1].pos < routeStackGET[2].pos, "wrong position of route 1")

	utils.AssertEqual(t, true, routeStackGET[3].use)
	utils.AssertEqual(t, "/", routeStackGET[3].path)
	utils.AssertEqual(t, true, routeStackGET[2].pos < routeStackGET[3].pos, "wrong position of route 2")

	utils.AssertEqual(t, false, routeStackGET[4].use)
	utils.AssertEqual(t, "/subapp2/world", routeStackGET[4].path)
	utils.AssertEqual(t, true, routeStackGET[3].pos < routeStackGET[4].pos, "wrong position of route 3")

	utils.AssertEqual(t, 5, len(routeStackGET))
>>>>>>> e91b02b3
}

// go test -run Test_App_MountPath
func Test_App_MountPath(t *testing.T) {
	t.Parallel()
	app := New()
	one := New()
	two := New()
	three := New()

	two.Use("/three", three)
	one.Use("/two", two)
	app.Use("/one", one)

	require.Equal(t, "/one", one.MountPath())
	require.Equal(t, "/one/two", two.MountPath())
	require.Equal(t, "/one/two/three", three.MountPath())
	require.Equal(t, "", app.MountPath())
}

func Test_App_ErrorHandler_GroupMount(t *testing.T) {
	t.Parallel()
	micro := New(Config{
		ErrorHandler: func(c Ctx, err error) error {
			require.Equal(t, "0: GET error", err.Error())
			return c.Status(500).SendString("1: custom error")
		},
	})
	micro.Get("/doe", func(c Ctx) error {
		return errors.New("0: GET error")
	})

	app := New()
	v1 := app.Group("/v1")
	v1.Use("/john", micro)

	resp, err := app.Test(httptest.NewRequest(MethodGet, "/v1/john/doe", http.NoBody))
	testErrorResponse(t, err, resp, "1: custom error")
}

func Test_App_ErrorHandler_GroupMountRootLevel(t *testing.T) {
	t.Parallel()
	micro := New(Config{
		ErrorHandler: func(c Ctx, err error) error {
			require.Equal(t, "0: GET error", err.Error())
			return c.Status(500).SendString("1: custom error")
		},
	})
	micro.Get("/john/doe", func(c Ctx) error {
		return errors.New("0: GET error")
	})

	app := New()
	v1 := app.Group("/v1")
	v1.Use("/", micro)

	resp, err := app.Test(httptest.NewRequest(MethodGet, "/v1/john/doe", http.NoBody))
	testErrorResponse(t, err, resp, "1: custom error")
}

// go test -run Test_App_Group_Mount
func Test_App_Group_Mount(t *testing.T) {
	t.Parallel()
	micro := New()
	micro.Get("/doe", func(c Ctx) error {
		return c.SendStatus(StatusOK)
	})

	app := New()
	v1 := app.Group("/v1")
	v1.Use("/john", micro)

<<<<<<< HEAD
	resp, err := app.Test(httptest.NewRequest(MethodGet, "/v1/john/doe", nil))
	require.Equal(t, nil, err, "app.Test(req)")
	require.Equal(t, 200, resp.StatusCode, "Status code")
	require.Equal(t, uint32(1), app.handlersCount)
=======
	resp, err := app.Test(httptest.NewRequest(MethodGet, "/v1/john/doe", http.NoBody))
	utils.AssertEqual(t, nil, err, "app.Test(req)")
	utils.AssertEqual(t, 200, resp.StatusCode, "Status code")
	utils.AssertEqual(t, uint32(2), app.handlersCount)
>>>>>>> e91b02b3
}

func Test_App_UseParentErrorHandler(t *testing.T) {
	t.Parallel()
	app := New(Config{
		ErrorHandler: func(ctx Ctx, err error) error {
			return ctx.Status(500).SendString("hi, i'm a custom error")
		},
	})

	fiber := New()
	fiber.Get("/", func(c Ctx) error {
		return errors.New("something happened")
	})

	app.Use("/api", fiber)

	resp, err := app.Test(httptest.NewRequest(MethodGet, "/api", http.NoBody))
	testErrorResponse(t, err, resp, "hi, i'm a custom error")
}

func Test_App_UseMountedErrorHandler(t *testing.T) {
	t.Parallel()
	app := New()

	fiber := New(Config{
		ErrorHandler: func(c Ctx, err error) error {
			return c.Status(500).SendString("hi, i'm a custom error")
		},
	})
	fiber.Get("/", func(c Ctx) error {
		return errors.New("something happened")
	})

	app.Use("/api", fiber)

	resp, err := app.Test(httptest.NewRequest(MethodGet, "/api", http.NoBody))
	testErrorResponse(t, err, resp, "hi, i'm a custom error")
}

func Test_App_UseMountedErrorHandlerRootLevel(t *testing.T) {
	t.Parallel()
	app := New()

	fiber := New(Config{
		ErrorHandler: func(c Ctx, err error) error {
			return c.Status(500).SendString("hi, i'm a custom error")
		},
	})
	fiber.Get("/api", func(c Ctx) error {
		return errors.New("something happened")
	})

	app.Use("/", fiber)

	resp, err := app.Test(httptest.NewRequest(MethodGet, "/api", http.NoBody))
	testErrorResponse(t, err, resp, "hi, i'm a custom error")
}

func Test_App_UseMountedErrorHandlerForBestPrefixMatch(t *testing.T) {
	t.Parallel()
	app := New()

	tsf := func(c Ctx, err error) error {
		return c.Status(200).SendString("hi, i'm a custom sub sub fiber error")
	}
	tripleSubFiber := New(Config{
		ErrorHandler: tsf,
	})
	tripleSubFiber.Get("/", func(c Ctx) error {
		return errors.New("something happened")
	})

	sf := func(c Ctx, err error) error {
		return c.Status(200).SendString("hi, i'm a custom sub fiber error")
	}
	subfiber := New(Config{
		ErrorHandler: sf,
	})
	subfiber.Get("/", func(c Ctx) error {
		return errors.New("something happened")
	})
	subfiber.Use("/third", tripleSubFiber)

	f := func(c Ctx, err error) error {
		return c.Status(200).SendString("hi, i'm a custom error")
	}
	fiber := New(Config{
		ErrorHandler: f,
	})
	fiber.Get("/", func(c Ctx) error {
		return errors.New("something happened")
	})
	fiber.Use("/sub", subfiber)

	app.Use("/api", fiber)

<<<<<<< HEAD
	resp, err := app.Test(httptest.NewRequest(MethodGet, "/api/sub", nil))
	require.Equal(t, nil, err, "/api/sub req")
	require.Equal(t, 200, resp.StatusCode, "Status code")
=======
	resp, err := app.Test(httptest.NewRequest(MethodGet, "/api/sub", http.NoBody))
	utils.AssertEqual(t, nil, err, "/api/sub req")
	utils.AssertEqual(t, 200, resp.StatusCode, "Status code")
>>>>>>> e91b02b3

	b, err := io.ReadAll(resp.Body)
	require.Equal(t, nil, err, "iotuil.ReadAll()")
	require.Equal(t, "hi, i'm a custom sub fiber error", string(b), "Response body")

<<<<<<< HEAD
	resp2, err := app.Test(httptest.NewRequest(MethodGet, "/api/sub/third", nil))
	require.Equal(t, nil, err, "/api/sub/third req")
	require.Equal(t, 200, resp.StatusCode, "Status code")
=======
	resp2, err := app.Test(httptest.NewRequest(MethodGet, "/api/sub/third", http.NoBody))
	utils.AssertEqual(t, nil, err, "/api/sub/third req")
	utils.AssertEqual(t, 200, resp.StatusCode, "Status code")
>>>>>>> e91b02b3

	b, err = io.ReadAll(resp2.Body)
	require.Equal(t, nil, err, "iotuil.ReadAll()")
	require.Equal(t, "hi, i'm a custom sub sub fiber error", string(b), "Third fiber Response body")
}

// go test -run Test_Ctx_Render_Mount
func Test_Ctx_Render_Mount(t *testing.T) {
	t.Parallel()

	engine := &testTemplateEngine{}
	err := engine.Load()
	require.NoError(t, err)

	sub := New(Config{
		Views: engine,
	})

	sub.Get("/:name", func(c Ctx) error {
		return c.Render("hello_world.tmpl", Map{
			"Name": c.Params("name"),
		})
	})

	app := New()
	app.Use("/hello", sub)

<<<<<<< HEAD
	resp, err := app.Test(httptest.NewRequest(MethodGet, "/hello/a", nil))
	require.Equal(t, StatusOK, resp.StatusCode, "Status code")
	require.Equal(t, nil, err, "app.Test(req)")
=======
	resp, err := app.Test(httptest.NewRequest(MethodGet, "/hello/a", http.NoBody))
	utils.AssertEqual(t, StatusOK, resp.StatusCode, "Status code")
	utils.AssertEqual(t, nil, err, "app.Test(req)")
>>>>>>> e91b02b3

	body, err := io.ReadAll(resp.Body)
	require.Equal(t, nil, err)
	require.Equal(t, "<h1>Hello a!</h1>", string(body))
}

// go test -run Test_Ctx_Render_Mount_ParentOrSubHasViews
func Test_Ctx_Render_Mount_ParentOrSubHasViews(t *testing.T) {
	t.Parallel()

	engine := &testTemplateEngine{}
	err := engine.Load()
	require.Equal(t, nil, err)

	engine2 := &testTemplateEngine{path: "testdata2"}
	err = engine2.Load()
	require.Equal(t, nil, err)

	engine3 := &testTemplateEngine{path: "testdata3"}
	err = engine3.Load()
	require.Equal(t, nil, err)

	sub := New(Config{
		Views: engine3,
	})

	sub2 := New(Config{
		Views: engine2,
	})

	app := New(Config{
		Views: engine,
	})

	app.Get("/test", func(c Ctx) error {
		return c.Render("index.tmpl", Map{
			"Title": "Hello, World!",
		})
	})

	sub.Get("/world/:name", func(c Ctx) error {
		return c.Render("hello_world.tmpl", Map{
			"Name": c.Params("name"),
		})
	})

	sub2.Get("/moment", func(c Ctx) error {
		return c.Render("bruh.tmpl", Map{})
	})

	sub.Use("/bruh", sub2)
	app.Use("/hello", sub)

<<<<<<< HEAD
	resp, err := app.Test(httptest.NewRequest(MethodGet, "/hello/world/a", nil))
	require.Equal(t, StatusOK, resp.StatusCode, "Status code")
	require.Equal(t, nil, err, "app.Test(req)")
=======
	resp, err := app.Test(httptest.NewRequest(MethodGet, "/hello/world/a", http.NoBody))
	utils.AssertEqual(t, StatusOK, resp.StatusCode, "Status code")
	utils.AssertEqual(t, nil, err, "app.Test(req)")
>>>>>>> e91b02b3

	body, err := io.ReadAll(resp.Body)
	require.Equal(t, nil, err)
	require.Equal(t, "<h1>Hello a!</h1>", string(body))

<<<<<<< HEAD
	resp, err = app.Test(httptest.NewRequest(MethodGet, "/test", nil))
	require.Equal(t, StatusOK, resp.StatusCode, "Status code")
	require.Equal(t, nil, err, "app.Test(req)")
=======
	resp, err = app.Test(httptest.NewRequest(MethodGet, "/test", http.NoBody))
	utils.AssertEqual(t, StatusOK, resp.StatusCode, "Status code")
	utils.AssertEqual(t, nil, err, "app.Test(req)")
>>>>>>> e91b02b3

	body, err = io.ReadAll(resp.Body)
	require.Equal(t, nil, err)
	require.Equal(t, "<h1>Hello, World!</h1>", string(body))

<<<<<<< HEAD
	resp, err = app.Test(httptest.NewRequest(MethodGet, "/hello/bruh/moment", nil))
	require.Equal(t, StatusOK, resp.StatusCode, "Status code")
	require.Equal(t, nil, err, "app.Test(req)")
=======
	resp, err = app.Test(httptest.NewRequest(MethodGet, "/hello/bruh/moment", http.NoBody))
	utils.AssertEqual(t, StatusOK, resp.StatusCode, "Status code")
	utils.AssertEqual(t, nil, err, "app.Test(req)")
>>>>>>> e91b02b3

	body, err = io.ReadAll(resp.Body)
	require.Equal(t, nil, err)
	require.Equal(t, "<h1>I'm Bruh</h1>", string(body))
}

func Test_Ctx_Render_MountGroup(t *testing.T) {
	t.Parallel()

	engine := &testTemplateEngine{}
	err := engine.Load()
	require.NoError(t, err)

	micro := New(Config{
		Views: engine,
	})

	micro.Get("/doe", func(c Ctx) error {
		return c.Render("hello_world.tmpl", Map{
			"Name": "doe",
		})
	})

	app := New()
	v1 := app.Group("/v1")
	v1.Use("/john", micro)

<<<<<<< HEAD
	resp, err := app.Test(httptest.NewRequest(MethodGet, "/v1/john/doe", nil))
	require.Equal(t, nil, err, "app.Test(req)")
	require.Equal(t, 200, resp.StatusCode, "Status code")
=======
	resp, err := app.Test(httptest.NewRequest(MethodGet, "/v1/john/doe", http.NoBody))
	utils.AssertEqual(t, nil, err, "app.Test(req)")
	utils.AssertEqual(t, 200, resp.StatusCode, "Status code")
>>>>>>> e91b02b3

	body, err := io.ReadAll(resp.Body)
	require.Equal(t, nil, err)
	require.Equal(t, "<h1>Hello doe!</h1>", string(body))
}<|MERGE_RESOLUTION|>--- conflicted
+++ resolved
@@ -24,19 +24,11 @@
 	})
 
 	app := New()
-<<<<<<< HEAD
 	app.Use("/john", micro)
-	resp, err := app.Test(httptest.NewRequest(MethodGet, "/john/doe", nil))
+	resp, err := app.Test(httptest.NewRequest(MethodGet, "/john/doe", http.NoBody))
 	require.Equal(t, nil, err, "app.Test(req)")
 	require.Equal(t, 200, resp.StatusCode, "Status code")
 	require.Equal(t, uint32(1), app.handlersCount)
-=======
-	app.Mount("/john", micro)
-	resp, err := app.Test(httptest.NewRequest(MethodGet, "/john/doe", http.NoBody))
-	utils.AssertEqual(t, nil, err, "app.Test(req)")
-	utils.AssertEqual(t, 200, resp.StatusCode, "Status code")
-	utils.AssertEqual(t, uint32(2), app.handlersCount)
->>>>>>> e91b02b3
 }
 
 func Test_App_Mount_RootPath_Nested(t *testing.T) {
@@ -53,17 +45,10 @@
 	dynamic.Use("/api", apiserver)
 	app.Use("/", dynamic)
 
-<<<<<<< HEAD
-	resp, err := app.Test(httptest.NewRequest(MethodGet, "/api/v1/home", nil))
+	resp, err := app.Test(httptest.NewRequest(MethodGet, "/api/v1/home", http.NoBody))
 	require.NoError(t, err, "app.Test(req)")
 	require.Equal(t, 200, resp.StatusCode, "Status code")
 	require.Equal(t, uint32(1), app.handlersCount)
-=======
-	resp, err := app.Test(httptest.NewRequest(MethodGet, "/api/v1/home", http.NoBody))
-	utils.AssertEqual(t, nil, err, "app.Test(req)")
-	utils.AssertEqual(t, 200, resp.StatusCode, "Status code")
-	utils.AssertEqual(t, uint32(2), app.handlersCount)
->>>>>>> e91b02b3
 }
 
 // go test -run Test_App_Mount_Nested
@@ -90,52 +75,37 @@
 		return c.SendStatus(StatusOK)
 	})
 
-<<<<<<< HEAD
-	resp, err := app.Test(httptest.NewRequest(MethodGet, "/one/doe", nil))
-	require.Equal(t, nil, err, "app.Test(req)")
-	require.Equal(t, 200, resp.StatusCode, "Status code")
-
-	resp, err = app.Test(httptest.NewRequest(MethodGet, "/one/two/nested", nil))
-	require.Equal(t, nil, err, "app.Test(req)")
-	require.Equal(t, 200, resp.StatusCode, "Status code")
-
-	resp, err = app.Test(httptest.NewRequest(MethodGet, "/one/two/three/test", nil))
+	resp, err := app.Test(httptest.NewRequest(MethodGet, "/one/doe", http.NoBody))
+	require.Equal(t, nil, err, "app.Test(req)")
+	require.Equal(t, 200, resp.StatusCode, "Status code")
+
+	resp, err = app.Test(httptest.NewRequest(MethodGet, "/one/two/nested", http.NoBody))
+	require.Equal(t, nil, err, "app.Test(req)")
+	require.Equal(t, 200, resp.StatusCode, "Status code")
+
+	resp, err = app.Test(httptest.NewRequest(MethodGet, "/one/two/three/test", http.NoBody))
 	require.Equal(t, nil, err, "app.Test(req)")
 	require.Equal(t, 200, resp.StatusCode, "Status code")
 
 	require.Equal(t, uint32(3), app.handlersCount)
-=======
-	resp, err := app.Test(httptest.NewRequest(MethodGet, "/one/doe", http.NoBody))
-	utils.AssertEqual(t, nil, err, "app.Test(req)")
-	utils.AssertEqual(t, 200, resp.StatusCode, "Status code")
-
-	resp, err = app.Test(httptest.NewRequest(MethodGet, "/one/two/nested", http.NoBody))
-	utils.AssertEqual(t, nil, err, "app.Test(req)")
-	utils.AssertEqual(t, 200, resp.StatusCode, "Status code")
-
-	resp, err = app.Test(httptest.NewRequest(MethodGet, "/one/two/three/test", http.NoBody))
-	utils.AssertEqual(t, nil, err, "app.Test(req)")
-	utils.AssertEqual(t, 200, resp.StatusCode, "Status code")
-
-	utils.AssertEqual(t, uint32(6), app.handlersCount)
-	utils.AssertEqual(t, uint32(6), app.routesCount)
+	require.Equal(t, uint32(3), app.routesCount)
 }
 
 // go test -run Test_App_Mount_Express_Behavior
 func Test_App_Mount_Express_Behavior(t *testing.T) {
 	t.Parallel()
-	createTestHandler := func(body string) func(c *Ctx) error {
-		return func(c *Ctx) error {
+	createTestHandler := func(body string) func(c Ctx) error {
+		return func(c Ctx) error {
 			return c.SendString(body)
 		}
 	}
 	testEndpoint := func(app *App, route, expectedBody string, expectedStatusCode int) {
 		resp, err := app.Test(httptest.NewRequest(MethodGet, route, http.NoBody))
-		utils.AssertEqual(t, nil, err, "app.Test(req)")
+		require.Equal(t, nil, err, "app.Test(req)")
 		body, err := io.ReadAll(resp.Body)
-		utils.AssertEqual(t, nil, err)
-		utils.AssertEqual(t, expectedStatusCode, resp.StatusCode, "Status code")
-		utils.AssertEqual(t, expectedBody, string(body), "Unexpected response body")
+		require.NoError(t, err)
+		require.Equal(t, expectedStatusCode, resp.StatusCode, "Status code")
+		require.Equal(t, expectedBody, string(body), "Unexpected response body")
 	}
 
 	app := New()
@@ -146,7 +116,7 @@
 		subApp.Get("/world", createTestHandler("subapp world!")) // <- wins
 
 		app.Get("/hello", createTestHandler("app hello!")) // <- wins
-		app.Mount("/", subApp)                             // <- subApp registration
+		app.Use("/", subApp)                               // <- subApp registration
 		app.Get("/world", createTestHandler("app world!"))
 
 		app.Get("/bar", createTestHandler("app bar!"))
@@ -156,7 +126,7 @@
 		app.Get("/foo", createTestHandler("app foo!"))
 
 		// 404 Handler
-		app.Use(func(c *Ctx) error {
+		app.Use(func(c Ctx) error {
 			return c.SendStatus(StatusNotFound)
 		})
 	}
@@ -167,8 +137,8 @@
 	testEndpoint(app, "/foo", "subapp foo!", StatusOK)
 	testEndpoint(app, "/unknown", ErrNotFound.Message, StatusNotFound)
 
-	utils.AssertEqual(t, uint32(17), app.handlersCount)
-	utils.AssertEqual(t, uint32(16+9), app.routesCount)
+	require.Equal(t, uint32(9), app.handlersCount)
+	require.Equal(t, uint32(17), app.routesCount)
 }
 
 // go test -run Test_App_Mount_RoutePositions
@@ -176,11 +146,11 @@
 	t.Parallel()
 	testEndpoint := func(app *App, route, expectedBody string) {
 		resp, err := app.Test(httptest.NewRequest(MethodGet, route, http.NoBody))
-		utils.AssertEqual(t, nil, err, "app.Test(req)")
+		require.Equal(t, nil, err, "app.Test(req)")
 		body, err := io.ReadAll(resp.Body)
-		utils.AssertEqual(t, nil, err)
-		utils.AssertEqual(t, StatusOK, resp.StatusCode, "Status code")
-		utils.AssertEqual(t, expectedBody, string(body), "Unexpected response body")
+		require.NoError(t, err)
+		require.Equal(t, StatusOK, resp.StatusCode, "Status code")
+		require.Equal(t, expectedBody, string(body), "Unexpected response body")
 	}
 
 	app := New()
@@ -188,58 +158,57 @@
 	subApp2 := New()
 	// app setup
 	{
-		app.Use(func(c *Ctx) error {
+		app.Use(func(c Ctx) error {
 			// set initial value
 			c.Locals("world", "world")
 			return c.Next()
 		})
-		app.Mount("/subApp1", subApp1)
-		app.Use(func(c *Ctx) error {
+		app.Use("/subApp1", subApp1)
+		app.Use(func(c Ctx) error {
 			return c.Next()
 		})
-		app.Get("/bar", func(c *Ctx) error {
+		app.Get("/bar", func(c Ctx) error {
 			return c.SendString("ok")
 		})
-		app.Use(func(c *Ctx) error {
+		app.Use(func(c Ctx) error {
 			// is overwritten in case the positioning is not correct
 			c.Locals("world", "hello")
 			return c.Next()
 		})
 		methods := subApp2.Group("/subApp2")
-		methods.Get("/world", func(c *Ctx) error {
+		methods.Get("/world", func(c Ctx) error {
 			v, ok := c.Locals("world").(string)
 			if !ok {
 				panic("unexpected data type")
 			}
 			return c.SendString(v)
 		})
-		app.Mount("", subApp2)
+		app.Use("", subApp2)
 	}
 
 	testEndpoint(app, "/subApp2/world", "hello")
 
 	routeStackGET := app.Stack()[0]
-	utils.AssertEqual(t, true, routeStackGET[0].use)
-	utils.AssertEqual(t, "/", routeStackGET[0].path)
-
-	utils.AssertEqual(t, true, routeStackGET[1].use)
-	utils.AssertEqual(t, "/", routeStackGET[1].path)
-	utils.AssertEqual(t, true, routeStackGET[0].pos < routeStackGET[1].pos, "wrong position of route 0")
-
-	utils.AssertEqual(t, false, routeStackGET[2].use)
-	utils.AssertEqual(t, "/bar", routeStackGET[2].path)
-	utils.AssertEqual(t, true, routeStackGET[1].pos < routeStackGET[2].pos, "wrong position of route 1")
-
-	utils.AssertEqual(t, true, routeStackGET[3].use)
-	utils.AssertEqual(t, "/", routeStackGET[3].path)
-	utils.AssertEqual(t, true, routeStackGET[2].pos < routeStackGET[3].pos, "wrong position of route 2")
-
-	utils.AssertEqual(t, false, routeStackGET[4].use)
-	utils.AssertEqual(t, "/subapp2/world", routeStackGET[4].path)
-	utils.AssertEqual(t, true, routeStackGET[3].pos < routeStackGET[4].pos, "wrong position of route 3")
-
-	utils.AssertEqual(t, 5, len(routeStackGET))
->>>>>>> e91b02b3
+	require.Equal(t, true, routeStackGET[0].use)
+	require.Equal(t, "/", routeStackGET[0].path)
+
+	require.Equal(t, true, routeStackGET[1].use)
+	require.Equal(t, "/", routeStackGET[1].path)
+	require.Equal(t, true, routeStackGET[0].pos < routeStackGET[1].pos, "wrong position of route 0")
+
+	require.Equal(t, false, routeStackGET[2].use)
+	require.Equal(t, "/bar", routeStackGET[2].path)
+	require.Equal(t, true, routeStackGET[1].pos < routeStackGET[2].pos, "wrong position of route 1")
+
+	require.Equal(t, true, routeStackGET[3].use)
+	require.Equal(t, "/", routeStackGET[3].path)
+	require.Equal(t, true, routeStackGET[2].pos < routeStackGET[3].pos, "wrong position of route 2")
+
+	require.Equal(t, false, routeStackGET[4].use)
+	require.Equal(t, "/subapp2/world", routeStackGET[4].path)
+	require.Equal(t, true, routeStackGET[3].pos < routeStackGET[4].pos, "wrong position of route 3")
+
+	require.Equal(t, 5, len(routeStackGET))
 }
 
 // go test -run Test_App_MountPath
@@ -312,17 +281,10 @@
 	v1 := app.Group("/v1")
 	v1.Use("/john", micro)
 
-<<<<<<< HEAD
-	resp, err := app.Test(httptest.NewRequest(MethodGet, "/v1/john/doe", nil))
+	resp, err := app.Test(httptest.NewRequest(MethodGet, "/v1/john/doe", http.NoBody))
 	require.Equal(t, nil, err, "app.Test(req)")
 	require.Equal(t, 200, resp.StatusCode, "Status code")
 	require.Equal(t, uint32(1), app.handlersCount)
-=======
-	resp, err := app.Test(httptest.NewRequest(MethodGet, "/v1/john/doe", http.NoBody))
-	utils.AssertEqual(t, nil, err, "app.Test(req)")
-	utils.AssertEqual(t, 200, resp.StatusCode, "Status code")
-	utils.AssertEqual(t, uint32(2), app.handlersCount)
->>>>>>> e91b02b3
 }
 
 func Test_App_UseParentErrorHandler(t *testing.T) {
@@ -420,29 +382,17 @@
 
 	app.Use("/api", fiber)
 
-<<<<<<< HEAD
-	resp, err := app.Test(httptest.NewRequest(MethodGet, "/api/sub", nil))
+	resp, err := app.Test(httptest.NewRequest(MethodGet, "/api/sub", http.NoBody))
 	require.Equal(t, nil, err, "/api/sub req")
 	require.Equal(t, 200, resp.StatusCode, "Status code")
-=======
-	resp, err := app.Test(httptest.NewRequest(MethodGet, "/api/sub", http.NoBody))
-	utils.AssertEqual(t, nil, err, "/api/sub req")
-	utils.AssertEqual(t, 200, resp.StatusCode, "Status code")
->>>>>>> e91b02b3
 
 	b, err := io.ReadAll(resp.Body)
 	require.Equal(t, nil, err, "iotuil.ReadAll()")
 	require.Equal(t, "hi, i'm a custom sub fiber error", string(b), "Response body")
 
-<<<<<<< HEAD
-	resp2, err := app.Test(httptest.NewRequest(MethodGet, "/api/sub/third", nil))
+	resp2, err := app.Test(httptest.NewRequest(MethodGet, "/api/sub/third", http.NoBody))
 	require.Equal(t, nil, err, "/api/sub/third req")
 	require.Equal(t, 200, resp.StatusCode, "Status code")
-=======
-	resp2, err := app.Test(httptest.NewRequest(MethodGet, "/api/sub/third", http.NoBody))
-	utils.AssertEqual(t, nil, err, "/api/sub/third req")
-	utils.AssertEqual(t, 200, resp.StatusCode, "Status code")
->>>>>>> e91b02b3
 
 	b, err = io.ReadAll(resp2.Body)
 	require.Equal(t, nil, err, "iotuil.ReadAll()")
@@ -470,18 +420,12 @@
 	app := New()
 	app.Use("/hello", sub)
 
-<<<<<<< HEAD
-	resp, err := app.Test(httptest.NewRequest(MethodGet, "/hello/a", nil))
+	resp, err := app.Test(httptest.NewRequest(MethodGet, "/hello/a", http.NoBody))
 	require.Equal(t, StatusOK, resp.StatusCode, "Status code")
 	require.Equal(t, nil, err, "app.Test(req)")
-=======
-	resp, err := app.Test(httptest.NewRequest(MethodGet, "/hello/a", http.NoBody))
-	utils.AssertEqual(t, StatusOK, resp.StatusCode, "Status code")
-	utils.AssertEqual(t, nil, err, "app.Test(req)")
->>>>>>> e91b02b3
 
 	body, err := io.ReadAll(resp.Body)
-	require.Equal(t, nil, err)
+	require.NoError(t, err)
 	require.Equal(t, "<h1>Hello a!</h1>", string(body))
 }
 
@@ -491,15 +435,15 @@
 
 	engine := &testTemplateEngine{}
 	err := engine.Load()
-	require.Equal(t, nil, err)
+	require.NoError(t, err)
 
 	engine2 := &testTemplateEngine{path: "testdata2"}
 	err = engine2.Load()
-	require.Equal(t, nil, err)
+	require.NoError(t, err)
 
 	engine3 := &testTemplateEngine{path: "testdata3"}
 	err = engine3.Load()
-	require.Equal(t, nil, err)
+	require.NoError(t, err)
 
 	sub := New(Config{
 		Views: engine3,
@@ -532,46 +476,28 @@
 	sub.Use("/bruh", sub2)
 	app.Use("/hello", sub)
 
-<<<<<<< HEAD
-	resp, err := app.Test(httptest.NewRequest(MethodGet, "/hello/world/a", nil))
+	resp, err := app.Test(httptest.NewRequest(MethodGet, "/hello/world/a", http.NoBody))
 	require.Equal(t, StatusOK, resp.StatusCode, "Status code")
 	require.Equal(t, nil, err, "app.Test(req)")
-=======
-	resp, err := app.Test(httptest.NewRequest(MethodGet, "/hello/world/a", http.NoBody))
-	utils.AssertEqual(t, StatusOK, resp.StatusCode, "Status code")
-	utils.AssertEqual(t, nil, err, "app.Test(req)")
->>>>>>> e91b02b3
 
 	body, err := io.ReadAll(resp.Body)
-	require.Equal(t, nil, err)
+	require.NoError(t, err)
 	require.Equal(t, "<h1>Hello a!</h1>", string(body))
 
-<<<<<<< HEAD
-	resp, err = app.Test(httptest.NewRequest(MethodGet, "/test", nil))
+	resp, err = app.Test(httptest.NewRequest(MethodGet, "/test", http.NoBody))
 	require.Equal(t, StatusOK, resp.StatusCode, "Status code")
 	require.Equal(t, nil, err, "app.Test(req)")
-=======
-	resp, err = app.Test(httptest.NewRequest(MethodGet, "/test", http.NoBody))
-	utils.AssertEqual(t, StatusOK, resp.StatusCode, "Status code")
-	utils.AssertEqual(t, nil, err, "app.Test(req)")
->>>>>>> e91b02b3
 
 	body, err = io.ReadAll(resp.Body)
-	require.Equal(t, nil, err)
+	require.NoError(t, err)
 	require.Equal(t, "<h1>Hello, World!</h1>", string(body))
 
-<<<<<<< HEAD
-	resp, err = app.Test(httptest.NewRequest(MethodGet, "/hello/bruh/moment", nil))
+	resp, err = app.Test(httptest.NewRequest(MethodGet, "/hello/bruh/moment", http.NoBody))
 	require.Equal(t, StatusOK, resp.StatusCode, "Status code")
 	require.Equal(t, nil, err, "app.Test(req)")
-=======
-	resp, err = app.Test(httptest.NewRequest(MethodGet, "/hello/bruh/moment", http.NoBody))
-	utils.AssertEqual(t, StatusOK, resp.StatusCode, "Status code")
-	utils.AssertEqual(t, nil, err, "app.Test(req)")
->>>>>>> e91b02b3
 
 	body, err = io.ReadAll(resp.Body)
-	require.Equal(t, nil, err)
+	require.NoError(t, err)
 	require.Equal(t, "<h1>I'm Bruh</h1>", string(body))
 }
 
@@ -596,17 +522,11 @@
 	v1 := app.Group("/v1")
 	v1.Use("/john", micro)
 
-<<<<<<< HEAD
-	resp, err := app.Test(httptest.NewRequest(MethodGet, "/v1/john/doe", nil))
-	require.Equal(t, nil, err, "app.Test(req)")
-	require.Equal(t, 200, resp.StatusCode, "Status code")
-=======
 	resp, err := app.Test(httptest.NewRequest(MethodGet, "/v1/john/doe", http.NoBody))
-	utils.AssertEqual(t, nil, err, "app.Test(req)")
-	utils.AssertEqual(t, 200, resp.StatusCode, "Status code")
->>>>>>> e91b02b3
+	require.Equal(t, nil, err, "app.Test(req)")
+	require.Equal(t, 200, resp.StatusCode, "Status code")
 
 	body, err := io.ReadAll(resp.Body)
-	require.Equal(t, nil, err)
+	require.NoError(t, err)
 	require.Equal(t, "<h1>Hello doe!</h1>", string(body))
 }